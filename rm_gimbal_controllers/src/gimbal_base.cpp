/*******************************************************************************
 * BSD 3-Clause License
 *
 * Copyright (c) 2021, Qiayuan Liao
 * All rights reserved.
 *
 * Redistribution and use in source and binary forms, with or without
 * modification, are permitted provided that the following conditions are met:
 *
 * * Redistributions of source code must retain the above copyright notice, this
 *   list of conditions and the following disclaimer.
 *
 * * Redistributions in binary form must reproduce the above copyright notice,
 *   this list of conditions and the following disclaimer in the documentation
 *   and/or other materials provided with the distribution.
 *
 * * Neither the name of the copyright holder nor the names of its
 *   contributors may be used to endorse or promote products derived from
 *   this software without specific prior written permission.
 *
 * THIS SOFTWARE IS PROVIDED BY THE COPYRIGHT HOLDERS AND CONTRIBUTORS "AS IS"
 * AND ANY EXPRESS OR IMPLIED WARRANTIES, INCLUDING, BUT NOT LIMITED TO, THE
 * IMPLIED WARRANTIES OF MERCHANTABILITY AND FITNESS FOR A PARTICULAR PURPOSE
 * ARE
 * DISCLAIMED. IN NO EVENT SHALL THE COPYRIGHT HOLDER OR CONTRIBUTORS BE LIABLE
 * FOR ANY DIRECT, INDIRECT, INCIDENTAL, SPECIAL, EXEMPLARY, OR CONSEQUENTIAL
 * DAMAGES (INCLUDING, BUT NOT LIMITED TO, PROCUREMENT OF SUBSTITUTE GOODS OR
 * SERVICES; LOSS OF USE, DATA, OR PROFITS; OR BUSINESS INTERRUPTION) HOWEVER
 * CAUSED AND ON ANY THEORY OF LIABILITY, WHETHER IN CONTRACT, STRICT LIABILITY,
 * OR TORT (INCLUDING NEGLIGENCE OR OTHERWISE) ARISING IN ANY WAY OUT OF THE USE
 * OF THIS SOFTWARE, EVEN IF ADVISED OF THE POSSIBILITY OF SUCH DAMAGE.
 *******************************************************************************/

//
// Created by qiayuan on 1/16/21.
//
#include "rm_gimbal_controllers/gimbal_base.h"

#include <string>
#include <angles/angles.h>
#include <rm_common/ros_utilities.h>
#include <rm_common/ori_tool.h>
#include <pluginlib/class_list_macros.hpp>
#include <tf2_geometry_msgs/tf2_geometry_msgs.h>
#include <tf/transform_datatypes.h>

namespace rm_gimbal_controllers
{
bool Controller::init(hardware_interface::RobotHW* robot_hw, ros::NodeHandle& root_nh, ros::NodeHandle& controller_nh)
{
  XmlRpc::XmlRpcValue xml_rpc_value;
  bool enable_feedforward;
  enable_feedforward = controller_nh.getParam("feedforward", xml_rpc_value);
  if (enable_feedforward)
  {
    ROS_ASSERT(xml_rpc_value.hasMember("mass_origin"));
    ROS_ASSERT(xml_rpc_value.hasMember("gravity"));
    ROS_ASSERT(xml_rpc_value.hasMember("enable_gravity_compensation"));
  }
  mass_origin_.x = enable_feedforward ? (double)xml_rpc_value["mass_origin"][0] : 0.;
  mass_origin_.z = enable_feedforward ? (double)xml_rpc_value["mass_origin"][2] : 0.;
  gravity_ = enable_feedforward ? (double)xml_rpc_value["gravity"] : 0.;
  enable_gravity_compensation_ = enable_feedforward && (bool)xml_rpc_value["enable_gravity_compensation"];

  ros::NodeHandle resistance_compensation_nh(controller_nh, "yaw/resistance_compensation");
  yaw_resistance_ = getParam(resistance_compensation_nh, "resistance", 0.);
  velocity_saturation_point_ = getParam(resistance_compensation_nh, "velocity_saturation_point", 0.);
  effort_saturation_point_ = getParam(resistance_compensation_nh, "effort_saturation_point", 0.);

  k_chassis_vel_ = getParam(controller_nh, "yaw/k_chassis_vel", 0.);
  ros::NodeHandle chassis_vel_nh(controller_nh, "chassis_vel");
  chassis_vel_ = std::make_shared<ChassisVel>(chassis_vel_nh);
  ros::NodeHandle nh_bullet_solver = ros::NodeHandle(controller_nh, "bullet_solver");
  bullet_solver_ = std::make_shared<BulletSolver>(nh_bullet_solver);

  ros::NodeHandle nh_yaw = ros::NodeHandle(controller_nh, "yaw");
  ros::NodeHandle nh_pitch = ros::NodeHandle(controller_nh, "pitch");
<<<<<<< HEAD
  ros::NodeHandle nh_yaw_pos = ros::NodeHandle(controller_nh, "yaw_pos");
  ros::NodeHandle nh_pitch_pos = ros::NodeHandle(controller_nh, "pitch_pos");

=======
  yaw_k_v_ = getParam(nh_yaw, "k_v", 0.);
  pitch_k_v_ = getParam(nh_pitch, "k_v", 0.);
>>>>>>> 6b89a285
  hardware_interface::EffortJointInterface* effort_joint_interface =
      robot_hw->get<hardware_interface::EffortJointInterface>();
  if (!ctrl_yaw_.init(effort_joint_interface, nh_yaw) || !ctrl_pitch_.init(effort_joint_interface, nh_pitch))
    return false;

  if (controller_nh.hasParam("pos_pid_yaw"))
    if (!pos_pid_yaw_.init(ros::NodeHandle(controller_nh, "pos_pid_yaw")))
      return false;
  if (controller_nh.hasParam("pos_pid_pitch"))
    if (!pos_pid_pitch_.init(ros::NodeHandle(controller_nh, "pos_pid_pitch")))
      return false;

  robot_state_handle_ = robot_hw->get<rm_control::RobotStateInterface>()->getHandle("robot_state");
  if (!controller_nh.hasParam("imu_name"))
    has_imu_ = false;
  if (has_imu_)
  {
    imu_name_ = getParam(controller_nh, "imu_name", static_cast<std::string>("gimbal_imu"));
    hardware_interface::ImuSensorInterface* imu_sensor_interface =
        robot_hw->get<hardware_interface::ImuSensorInterface>();
    imu_sensor_handle_ = imu_sensor_interface->getHandle(imu_name_);
  }
  else
  {
    ROS_INFO("Param imu_name has not set, use motors' data instead of imu.");
  }

  // Get URDF info about joint
  urdf::Model urdf;
  if (!urdf.initParamWithNodeHandle("robot_description", controller_nh))
  {
    ROS_ERROR("Failed to parse urdf file");
    return false;
  }
  pitch_joint_urdf_ = urdf.getJoint("pitch");
  yaw_joint_urdf_ = urdf.getJoint("yaw");
  if (!pitch_joint_urdf_)
  {
    ROS_ERROR("Could not find joint pitch in urdf");
    return false;
  }
  if (!yaw_joint_urdf_)
  {
    ROS_ERROR("Could not find joint yaw in urdf");
    return false;
  }

  gimbal_des_frame_id_ = pitch_joint_urdf_->child_link_name + "_des";
  odom2gimbal_des_.header.frame_id = "odom";
  odom2gimbal_des_.child_frame_id = gimbal_des_frame_id_;
  odom2gimbal_des_.transform.rotation.w = 1.;
  odom2pitch_.header.frame_id = "odom";
  odom2pitch_.child_frame_id = pitch_joint_urdf_->child_link_name;
  odom2pitch_.transform.rotation.w = 1.;
  odom2base_.header.frame_id = "odom";
  odom2base_.child_frame_id = yaw_joint_urdf_->parent_link_name;
  odom2base_.transform.rotation.w = 1.;

  cmd_gimbal_sub_ = controller_nh.subscribe<rm_msgs::GimbalCmd>("command", 1, &Controller::commandCB, this);
  data_track_sub_ = controller_nh.subscribe<rm_msgs::TrackData>("/track", 1, &Controller::trackCB, this);
  publish_rate_ = getParam(controller_nh, "publish_rate", 100.);
  error_pub_.reset(new realtime_tools::RealtimePublisher<rm_msgs::GimbalDesError>(controller_nh, "error", 100));

  return true;
}

void Controller::starting(const ros::Time& /*unused*/)
{
  state_ = RATE;
  state_changed_ = true;
}

void Controller::update(const ros::Time& time, const ros::Duration& period)
{
  cmd_gimbal_ = *cmd_rt_buffer_.readFromRT();
  data_track_ = *track_rt_buffer_.readFromNonRT();
  try
  {
    odom2pitch_ = robot_state_handle_.lookupTransform("odom", pitch_joint_urdf_->child_link_name, time);
    odom2base_ = robot_state_handle_.lookupTransform("odom", yaw_joint_urdf_->parent_link_name, time);
  }
  catch (tf2::TransformException& ex)
  {
    ROS_WARN("%s", ex.what());
    return;
  }
  updateChassisVel();
  if (state_ != cmd_gimbal_.mode)
  {
    state_ = cmd_gimbal_.mode;
    state_changed_ = true;
  }
  switch (state_)
  {
    case RATE:
      rate(time, period);
      break;
    case TRACK:
      track(time);
      break;
    case DIRECT:
      direct(time);
      break;
  }
  moveJoint(time, period);
}

void Controller::setDes(const ros::Time& time, double yaw_des, double pitch_des)
{
  tf2::Quaternion odom2base, odom2gimbal_des;
  tf2::Quaternion base2gimbal_des;
  tf2::fromMsg(odom2base_.transform.rotation, odom2base);
  odom2gimbal_des.setRPY(0, pitch_des, yaw_des);
  base2gimbal_des = odom2base.inverse() * odom2gimbal_des;
  double roll_temp, base2gimbal_current_des_pitch, base2gimbal_current_des_yaw;
  quatToRPY(toMsg(base2gimbal_des), roll_temp, base2gimbal_current_des_pitch, base2gimbal_current_des_yaw);
  double pitch_real_des, yaw_real_des;

  if (!setDesIntoLimit(pitch_real_des, pitch_des, base2gimbal_current_des_pitch, pitch_joint_urdf_))
  {
    double yaw_temp;
    tf2::Quaternion base2new_des;
    double upper_limit, lower_limit;
    upper_limit = pitch_joint_urdf_->limits ? pitch_joint_urdf_->limits->upper : 1e16;
    lower_limit = pitch_joint_urdf_->limits ? pitch_joint_urdf_->limits->lower : -1e16;
    base2new_des.setRPY(0,
                        std::abs(angles::shortest_angular_distance(base2gimbal_current_des_pitch, upper_limit)) <
                                std::abs(angles::shortest_angular_distance(base2gimbal_current_des_pitch, lower_limit)) ?
                            upper_limit :
                            lower_limit,
                        base2gimbal_current_des_yaw);
    quatToRPY(toMsg(odom2base * base2new_des), roll_temp, pitch_real_des, yaw_temp);
  }

  if (!setDesIntoLimit(yaw_real_des, yaw_des, base2gimbal_current_des_yaw, yaw_joint_urdf_))
  {
    double pitch_temp;
    tf2::Quaternion base2new_des;
    double upper_limit, lower_limit;
    upper_limit = yaw_joint_urdf_->limits ? yaw_joint_urdf_->limits->upper : 1e16;
    lower_limit = yaw_joint_urdf_->limits ? yaw_joint_urdf_->limits->lower : -1e16;
    base2new_des.setRPY(0, base2gimbal_current_des_pitch,
                        std::abs(angles::shortest_angular_distance(base2gimbal_current_des_yaw, upper_limit)) <
                                std::abs(angles::shortest_angular_distance(base2gimbal_current_des_yaw, lower_limit)) ?
                            upper_limit :
                            lower_limit);
    quatToRPY(toMsg(odom2base * base2new_des), roll_temp, pitch_temp, yaw_real_des);
  }

  odom2gimbal_des_.transform.rotation = tf::createQuaternionMsgFromRollPitchYaw(0., pitch_real_des, yaw_real_des);
  odom2gimbal_des_.header.stamp = time;
  robot_state_handle_.setTransform(odom2gimbal_des_, "rm_gimbal_controllers");
}

void Controller::rate(const ros::Time& time, const ros::Duration& period)
{
  if (state_changed_)
  {  // on enter
    state_changed_ = false;
    ROS_INFO("[Gimbal] Enter RATE");
    odom2gimbal_des_.transform.rotation = odom2pitch_.transform.rotation;
    odom2gimbal_des_.header.stamp = time;
    robot_state_handle_.setTransform(odom2gimbal_des_, "rm_gimbal_controllers");
  }
  else
  {
    double roll{}, pitch{}, yaw{};
    quatToRPY(odom2gimbal_des_.transform.rotation, roll, pitch, yaw);
    setDes(time, yaw + period.toSec() * cmd_gimbal_.rate_yaw, pitch + period.toSec() * cmd_gimbal_.rate_pitch);
  }
}

void Controller::track(const ros::Time& time)
{
  if (state_changed_)
  {  // on enter
    state_changed_ = false;
    ROS_INFO("[Gimbal] Enter TRACK");
  }
  double roll_real, pitch_real, yaw_real;
  quatToRPY(odom2pitch_.transform.rotation, roll_real, pitch_real, yaw_real);
  double yaw_compute = yaw_real;
  double pitch_compute = -pitch_real;
  geometry_msgs::Point target_pos = data_track_.position;
  geometry_msgs::Vector3 target_vel = data_track_.velocity;
  try
  {
    if (!data_track_.header.frame_id.empty())
    {
      geometry_msgs::TransformStamped transform =
          robot_state_handle_.lookupTransform("odom", data_track_.header.frame_id, data_track_.header.stamp);
      tf2::doTransform(target_pos, target_pos, transform);
      tf2::doTransform(target_vel, target_vel, transform);
    }
  }
  catch (tf2::TransformException& ex)
  {
    ROS_WARN("%s", ex.what());
  }
  target_pos.x -= odom2pitch_.transform.translation.x;
  target_pos.y -= odom2pitch_.transform.translation.y;
  target_pos.z -= odom2pitch_.transform.translation.z;
  target_vel.x -= chassis_vel_->linear_->x();
  target_vel.y -= chassis_vel_->linear_->y();
  target_vel.z -= chassis_vel_->linear_->z();
  bool solve_success =
      bullet_solver_->solve(target_pos, target_vel, cmd_gimbal_.bullet_speed, data_track_.yaw, data_track_.v_yaw,
                            data_track_.radius_1, data_track_.radius_2, data_track_.dz, data_track_.armors_num);

  if (publish_rate_ > 0.0 && last_publish_time_ + ros::Duration(1.0 / publish_rate_) < time)
  {
    if (error_pub_->trylock())
    {
      double error =
          bullet_solver_->getGimbalError(target_pos, target_vel, data_track_.yaw, data_track_.v_yaw,
                                         data_track_.radius_1, data_track_.radius_2, data_track_.dz,
                                         data_track_.armors_num, yaw_compute, pitch_compute, cmd_gimbal_.bullet_speed);
      error_pub_->msg_.stamp = time;
      error_pub_->msg_.error = solve_success ? error : 1.0;
      error_pub_->unlockAndPublish();
    }
    bullet_solver_->bulletModelPub(odom2pitch_, time);
    last_publish_time_ = time;
  }

  if (solve_success)
    setDes(time, bullet_solver_->getYaw(), bullet_solver_->getPitch());
  else
  {
    odom2gimbal_des_.header.stamp = time;
    robot_state_handle_.setTransform(odom2gimbal_des_, "rm_gimbal_controllers");
  }
}

void Controller::direct(const ros::Time& time)
{
  if (state_changed_)
  {  // on enter
    state_changed_ = false;
    ROS_INFO("[Gimbal] Enter DIRECT");
  }
  geometry_msgs::Point aim_point_odom = cmd_gimbal_.target_pos.point;
  try
  {
    if (!cmd_gimbal_.target_pos.header.frame_id.empty())
      tf2::doTransform(aim_point_odom, aim_point_odom,
                       robot_state_handle_.lookupTransform("odom", cmd_gimbal_.target_pos.header.frame_id,
                                                           cmd_gimbal_.target_pos.header.stamp));
  }
  catch (tf2::TransformException& ex)
  {
    ROS_WARN("%s", ex.what());
  }
  double yaw = std::atan2(aim_point_odom.y - odom2pitch_.transform.translation.y,
                          aim_point_odom.x - odom2pitch_.transform.translation.x);
  double pitch = -std::atan2(aim_point_odom.z - odom2pitch_.transform.translation.z,
                             std::sqrt(std::pow(aim_point_odom.x - odom2pitch_.transform.translation.x, 2) +
                                       std::pow(aim_point_odom.y - odom2pitch_.transform.translation.y, 2)));
  setDes(time, yaw, pitch);
}

bool Controller::setDesIntoLimit(double& real_des, double current_des, double base2gimbal_current_des,
                                 const urdf::JointConstSharedPtr& joint_urdf)
{
  double upper_limit, lower_limit;
  upper_limit = joint_urdf->limits ? joint_urdf->limits->upper : 1e16;
  lower_limit = joint_urdf->limits ? joint_urdf->limits->lower : -1e16;
  if ((base2gimbal_current_des <= upper_limit && base2gimbal_current_des >= lower_limit) ||
      (angles::two_pi_complement(base2gimbal_current_des) <= upper_limit &&
       angles::two_pi_complement(base2gimbal_current_des) >= lower_limit))
    real_des = current_des;
  else
    return false;
  return true;
}

void Controller::moveJoint(const ros::Time& time, const ros::Duration& period)
{
  geometry_msgs::Vector3 gyro, angular_vel_pitch, angular_vel_yaw;
  if (has_imu_)
  {
    gyro.x = imu_sensor_handle_.getAngularVelocity()[0];
    gyro.y = imu_sensor_handle_.getAngularVelocity()[1];
    gyro.z = imu_sensor_handle_.getAngularVelocity()[2];
    try
    {
      tf2::doTransform(gyro, angular_vel_pitch,
                       robot_state_handle_.lookupTransform(pitch_joint_urdf_->child_link_name,
                                                           imu_sensor_handle_.getFrameId(), time));
      tf2::doTransform(gyro, angular_vel_yaw,
                       robot_state_handle_.lookupTransform(yaw_joint_urdf_->child_link_name,
                                                           imu_sensor_handle_.getFrameId(), time));
    }
    catch (tf2::TransformException& ex)
    {
      ROS_WARN("%s", ex.what());
      return;
    }
  }
  else
  {
    angular_vel_yaw.z = ctrl_yaw_.joint_.getVelocity();
    angular_vel_pitch.y = ctrl_pitch_.joint_.getVelocity();
  }
  geometry_msgs::TransformStamped base_frame2des;
  base_frame2des = robot_state_handle_.lookupTransform(yaw_joint_urdf_->parent_link_name, gimbal_des_frame_id_, time);
  double roll_des, pitch_des, yaw_des;  // desired position
  quatToRPY(base_frame2des.transform.rotation, roll_des, pitch_des, yaw_des);

  double yaw_vel_des = 0., pitch_vel_des = 0.;
  if (state_ == RATE)
  {
    yaw_vel_des = cmd_gimbal_.rate_yaw;
    pitch_vel_des = cmd_gimbal_.rate_pitch;
  }
  else if (state_ == TRACK)
  {
    geometry_msgs::Point target_pos;
    geometry_msgs::Vector3 target_vel;
    bullet_solver_->getSelectedArmorPosAndVel(target_pos, target_vel, data_track_.position, data_track_.velocity,
                                              data_track_.yaw, data_track_.v_yaw, data_track_.radius_1,
                                              data_track_.radius_2, data_track_.dz, data_track_.armors_num);
    tf2::Vector3 target_pos_tf, target_vel_tf;

    try
    {
      geometry_msgs::TransformStamped transform = robot_state_handle_.lookupTransform(
          yaw_joint_urdf_->parent_link_name, data_track_.header.frame_id, data_track_.header.stamp);
      tf2::doTransform(target_pos, target_pos, transform);
      tf2::doTransform(target_vel, target_vel, transform);
      tf2::fromMsg(target_pos, target_pos_tf);
      tf2::fromMsg(target_vel, target_vel_tf);

<<<<<<< HEAD
      //      yaw_vel_des = target_vel_tf.cross(target_pos_tf).z() / std::pow((target_pos_tf.length()), 2);
      transform = robot_state_handle_.lookupTransform(pitch_joint_urdf_->parent_link_name, data_track_.header.frame_id,
                                                      data_track_.header.stamp);
=======
      yaw_vel_des = target_pos_tf.cross(target_vel_tf).z() / std::pow((target_pos_tf.length()), 2);
      transform = robot_state_handle_.lookupTransform(ctrl_pitch_.joint_urdf_->parent_link_name,
                                                      data_track_.header.frame_id, data_track_.header.stamp);
>>>>>>> 6b89a285
      tf2::doTransform(target_pos, target_pos, transform);
      tf2::doTransform(target_vel, target_vel, transform);
      tf2::fromMsg(target_pos, target_pos_tf);
      tf2::fromMsg(target_vel, target_vel_tf);
<<<<<<< HEAD
      //      pitch_vel_des = target_vel_tf.cross(target_pos_tf).y() / std::pow((target_pos_tf.length()), 2);
=======
      pitch_vel_des = target_pos_tf.cross(target_vel_tf).y() / std::pow((target_pos_tf.length()), 2);
>>>>>>> 6b89a285
    }
    catch (tf2::TransformException& ex)
    {
      ROS_WARN("%s", ex.what());
    }
  }
<<<<<<< HEAD
=======

  ctrl_yaw_.setCommand(yaw_des, yaw_vel_des + ctrl_yaw_.joint_.getVelocity() - angular_vel_yaw.z);
  ctrl_pitch_.setCommand(pitch_des, pitch_vel_des + ctrl_pitch_.joint_.getVelocity() - angular_vel_pitch.y);
  ctrl_yaw_.update(time, period);
  ctrl_pitch_.update(time, period);
  double resistance_compensation = 0.;
  if (std::abs(ctrl_yaw_.joint_.getVelocity()) > velocity_saturation_point_)
    resistance_compensation = (ctrl_yaw_.joint_.getVelocity() > 0 ? 1 : -1) * yaw_resistance_;
  else if (std::abs(ctrl_yaw_.joint_.getCommand()) > effort_saturation_point_)
    resistance_compensation = (ctrl_yaw_.joint_.getCommand() > 0 ? 1 : -1) * yaw_resistance_;
  else
    resistance_compensation = ctrl_yaw_.joint_.getCommand() * yaw_resistance_ / effort_saturation_point_;
  ctrl_yaw_.joint_.setCommand(ctrl_yaw_.joint_.getCommand() - k_chassis_vel_ * chassis_vel_->angular_->z() +
                              yaw_k_v_ * yaw_vel_des + resistance_compensation);
  ctrl_pitch_.joint_.setCommand(ctrl_pitch_.joint_.getCommand() + feedForward(time) + pitch_k_v_ * pitch_vel_des);
>>>>>>> 6b89a285
}

double Controller::feedForward(const ros::Time& time)
{
  Eigen::Vector3d gravity(0, 0, -gravity_);
  tf2::doTransform(gravity, gravity,
                   robot_state_handle_.lookupTransform(pitch_joint_urdf_->child_link_name, "odom", time));
  Eigen::Vector3d mass_origin(mass_origin_.x, 0, mass_origin_.z);
  double feedforward = -mass_origin.cross(gravity).y();
  if (enable_gravity_compensation_)
  {
    Eigen::Vector3d gravity_compensation(0, 0, gravity_);
    tf2::doTransform(gravity_compensation, gravity_compensation,
                     robot_state_handle_.lookupTransform(pitch_joint_urdf_->child_link_name,
                                                         pitch_joint_urdf_->parent_link_name, time));
    feedforward -= mass_origin.cross(gravity_compensation).y();
  }
  return feedforward;
}

void Controller::updateChassisVel()
{
  double tf_period = odom2base_.header.stamp.toSec() - last_odom2base_.header.stamp.toSec();
  double linear_x = (odom2base_.transform.translation.x - last_odom2base_.transform.translation.x) / tf_period;
  double linear_y = (odom2base_.transform.translation.y - last_odom2base_.transform.translation.y) / tf_period;
  double linear_z = (odom2base_.transform.translation.z - last_odom2base_.transform.translation.z) / tf_period;
  double last_angular_position_x, last_angular_position_y, last_angular_position_z, angular_position_x,
      angular_position_y, angular_position_z;
  quatToRPY(odom2base_.transform.rotation, angular_position_x, angular_position_y, angular_position_z);
  quatToRPY(last_odom2base_.transform.rotation, last_angular_position_x, last_angular_position_y,
            last_angular_position_z);
  double angular_x = angles::shortest_angular_distance(last_angular_position_x, angular_position_x) / tf_period;
  double angular_y = angles::shortest_angular_distance(last_angular_position_y, angular_position_y) / tf_period;
  double angular_z = angles::shortest_angular_distance(last_angular_position_z, angular_position_z) / tf_period;
  double linear_vel[3]{ linear_x, linear_y, linear_z };
  double angular_vel[3]{ angular_x, angular_y, angular_z };
  chassis_vel_->update(linear_vel, angular_vel, tf_period);
  last_odom2base_ = odom2base_;
}

void Controller::commandCB(const rm_msgs::GimbalCmdConstPtr& msg)
{
  cmd_rt_buffer_.writeFromNonRT(*msg);
}

void Controller::trackCB(const rm_msgs::TrackDataConstPtr& msg)
{
  if (msg->id == 0)
    return;
  track_rt_buffer_.writeFromNonRT(*msg);
}

}  // namespace rm_gimbal_controllers

PLUGINLIB_EXPORT_CLASS(rm_gimbal_controllers::Controller, controller_interface::ControllerBase)<|MERGE_RESOLUTION|>--- conflicted
+++ resolved
@@ -75,14 +75,11 @@
 
   ros::NodeHandle nh_yaw = ros::NodeHandle(controller_nh, "yaw");
   ros::NodeHandle nh_pitch = ros::NodeHandle(controller_nh, "pitch");
-<<<<<<< HEAD
+  yaw_k_v_ = getParam(nh_yaw, "k_v", 0.);
+  pitch_k_v_ = getParam(nh_pitch, "k_v", 0.);
   ros::NodeHandle nh_yaw_pos = ros::NodeHandle(controller_nh, "yaw_pos");
   ros::NodeHandle nh_pitch_pos = ros::NodeHandle(controller_nh, "pitch_pos");
 
-=======
-  yaw_k_v_ = getParam(nh_yaw, "k_v", 0.);
-  pitch_k_v_ = getParam(nh_pitch, "k_v", 0.);
->>>>>>> 6b89a285
   hardware_interface::EffortJointInterface* effort_joint_interface =
       robot_hw->get<hardware_interface::EffortJointInterface>();
   if (!ctrl_yaw_.init(effort_joint_interface, nh_yaw) || !ctrl_pitch_.init(effort_joint_interface, nh_pitch))
@@ -416,32 +413,20 @@
       tf2::fromMsg(target_pos, target_pos_tf);
       tf2::fromMsg(target_vel, target_vel_tf);
 
-<<<<<<< HEAD
-      //      yaw_vel_des = target_vel_tf.cross(target_pos_tf).z() / std::pow((target_pos_tf.length()), 2);
-      transform = robot_state_handle_.lookupTransform(pitch_joint_urdf_->parent_link_name, data_track_.header.frame_id,
-                                                      data_track_.header.stamp);
-=======
       yaw_vel_des = target_pos_tf.cross(target_vel_tf).z() / std::pow((target_pos_tf.length()), 2);
       transform = robot_state_handle_.lookupTransform(ctrl_pitch_.joint_urdf_->parent_link_name,
                                                       data_track_.header.frame_id, data_track_.header.stamp);
->>>>>>> 6b89a285
       tf2::doTransform(target_pos, target_pos, transform);
       tf2::doTransform(target_vel, target_vel, transform);
       tf2::fromMsg(target_pos, target_pos_tf);
       tf2::fromMsg(target_vel, target_vel_tf);
-<<<<<<< HEAD
-      //      pitch_vel_des = target_vel_tf.cross(target_pos_tf).y() / std::pow((target_pos_tf.length()), 2);
-=======
       pitch_vel_des = target_pos_tf.cross(target_vel_tf).y() / std::pow((target_pos_tf.length()), 2);
->>>>>>> 6b89a285
     }
     catch (tf2::TransformException& ex)
     {
       ROS_WARN("%s", ex.what());
     }
   }
-<<<<<<< HEAD
-=======
 
   ctrl_yaw_.setCommand(yaw_des, yaw_vel_des + ctrl_yaw_.joint_.getVelocity() - angular_vel_yaw.z);
   ctrl_pitch_.setCommand(pitch_des, pitch_vel_des + ctrl_pitch_.joint_.getVelocity() - angular_vel_pitch.y);
@@ -457,7 +442,6 @@
   ctrl_yaw_.joint_.setCommand(ctrl_yaw_.joint_.getCommand() - k_chassis_vel_ * chassis_vel_->angular_->z() +
                               yaw_k_v_ * yaw_vel_des + resistance_compensation);
   ctrl_pitch_.joint_.setCommand(ctrl_pitch_.joint_.getCommand() + feedForward(time) + pitch_k_v_ * pitch_vel_des);
->>>>>>> 6b89a285
 }
 
 double Controller::feedForward(const ros::Time& time)
