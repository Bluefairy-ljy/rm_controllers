--- conflicted
+++ resolved
@@ -67,27 +67,11 @@
   ros::NodeHandle nh_bullet_solver = ros::NodeHandle(controller_nh, "bullet_solver");
   bullet_solver_ = std::make_shared<BulletSolver>(nh_bullet_solver);
 
-<<<<<<< HEAD
   config_ = { .yaw_k_v_ = getParam(controller_nh, "controllers/yaw/k_v", 0.),
               .pitch_k_v_ = getParam(controller_nh, "controllers/pitch/k_v", 0.),
               .k_chassis_vel_ = getParam(controller_nh, "controllers/yaw/k_chassis_vel", 0.),
               .accel_pitch_ = getParam(controller_nh, "controllers/pitch/accel", 99.),
               .accel_yaw_ = getParam(controller_nh, "controllers/yaw/accel", 99.) };
-=======
-  ros::NodeHandle nh_yaw = ros::NodeHandle(controller_nh, "yaw");
-  ros::NodeHandle nh_pitch = ros::NodeHandle(controller_nh, "pitch");
-  ros::NodeHandle nh_pid_yaw_pos = ros::NodeHandle(controller_nh, "yaw/pid_pos");
-  ros::NodeHandle nh_pid_pitch_pos = ros::NodeHandle(controller_nh, "pitch/pid_pos");
-
-  config_ = { .yaw_k_v_ = getParam(nh_yaw, "k_v", 0.),
-              .pitch_k_v_ = getParam(nh_pitch, "k_v", 0.),
-              .chassis_comp_a_ = getParam(controller_nh, "yaw/chassis_comp_a", 0.),
-              .chassis_comp_b_ = getParam(controller_nh, "yaw/chassis_comp_b", 0.),
-              .chassis_comp_c_ = getParam(controller_nh, "yaw/chassis_comp_c", 0.),
-              .chassis_comp_d_ = getParam(controller_nh, "yaw/chassis_comp_d", 0.),
-              .accel_pitch_ = getParam(controller_nh, "pitch/accel", 99.),
-              .accel_yaw_ = getParam(controller_nh, "yaw/accel", 99.) };
->>>>>>> 76654ad2
   config_rt_buffer_.initRT(config_);
   d_srv_ = new dynamic_reconfigure::Server<rm_gimbal_controllers::GimbalBaseConfig>(controller_nh);
   dynamic_reconfigure::Server<rm_gimbal_controllers::GimbalBaseConfig>::CallbackType cb =
@@ -526,19 +510,6 @@
     }
   }
   loop_count_++;
-<<<<<<< HEAD
-=======
-
-  ctrl_yaw_.setCommand(pid_yaw_pos_.getCurrentCmd() -
-                       updateCompensation(chassis_vel_->angular_->z()) * chassis_vel_->angular_->z() +
-                       config_.yaw_k_v_ * yaw_vel_des + ctrl_yaw_.joint_.getVelocity() - angular_vel_yaw.z);
-  ctrl_pitch_.setCommand(pid_pitch_pos_.getCurrentCmd() + config_.pitch_k_v_ * pitch_vel_des +
-                         ctrl_pitch_.joint_.getVelocity() - angular_vel_pitch.y);
-
-  ctrl_yaw_.update(time, period);
-  ctrl_pitch_.update(time, period);
-  ctrl_pitch_.joint_.setCommand(ctrl_pitch_.joint_.getCommand() + feedForward(time));
->>>>>>> 76654ad2
 }
 
 double Controller::feedForward(const ros::Time& time)
@@ -583,7 +554,6 @@
   last_odom2base_ = odom2base_;
 }
 
-<<<<<<< HEAD
 std::string Controller::getGimbalFrameID(std::unordered_map<int, urdf::JointConstSharedPtr> joint_urdfs)
 {
   if (joint_urdfs.find(1) != joint_urdfs.end())
@@ -604,14 +574,14 @@
   if (joint_urdfs.find(1) != joint_urdfs.end())
     return joint_urdfs.at(1)->parent_link_name.c_str();
   return std::string();
-=======
+}
+
 double Controller::updateCompensation(double chassis_vel_angular_z)
 {
   chassis_compensation_ =
       config_.chassis_comp_a_ * sin(config_.chassis_comp_b_ * chassis_vel_angular_z + config_.chassis_comp_c_) +
       config_.chassis_comp_d_;
   return chassis_compensation_;
->>>>>>> 76654ad2
 }
 
 void Controller::commandCB(const rm_msgs::GimbalCmdConstPtr& msg)
