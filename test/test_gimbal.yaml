rm_base:
  bus:
    - can1

  loop_frequency: 1000
  cycle_time_error_threshold: 0.001

  # Configurations of the actuators
  actuators:
    actuator_yaw:
      bus: can1
      id: 0x205
      type: rm_6020
      lp_cutoff_frequency: 100
      lp_debug: true
    actuator_pitch:
      bus: can1
      id: 0x206
      type: rm_6020
      lp_cutoff_frequency: 100

  robot_state_controller:
    type: robot_state_controller/RobotStateController
    publish_rate: 100
  joint_state_controller:
    type: joint_state_controller/JointStateController
    publish_rate: 50
  gimbal_standard_controller:
    type: rm_gimbal_controllers/GimbalStandardController
<<<<<<< HEAD
    pid_yaw: { p: 0.25, d: 0.02, i: 0.0, i_max: 0.0, i_min: 0.0, antiwindup: true }
    pid_pitch: { p: 0.25, d: 0.02, i: 0.0, i_max: 0.0, i_min: 0.0, antiwindup: true }

joint_limits:
  #  joint_yaw:
  #    has_soft_limits: true
  #    k_position: 100
  #    k_velocity: 1.5
  #    soft_lower_limit: 0
  #    soft_upper_limit: 0.40
  #    has_velocity_limits: true
  #    max_velocity: 10.0
  joint_pitch:
    has_soft_limits: false
    k_position: 100
    k_velocity: 1.5
    soft_lower_limit: -0.65
    soft_upper_limit: 0.40
    has_velocity_limits: true
    max_velocity: 100.0
    #    has_acceleration_limits: true
    #    max_acceleration: 5.0
    has_effort_limits: true
    max_effort: 3

=======
    pid_yaw: {p: 5, d: 0.02, i: 0.0 ,i_max: 0.0, i_min: 0.0, antiwindup: true, publish_state: true}
    pid_pitch: {p: 20, d: 0.02, i: 0.0 ,i_max: 0.0, i_min: 0.0, antiwindup: true, publish_state: true}
    resistance_coff: 0.1
    g: 9.8
    delay: 0.2
    dt: 0.01
    timeout: 2.0
    publish_rate: 50

#joint_limits:
#  joint_yaw:
#    has_soft_limits: true
#    k_position: 100
#    k_velocity: 1.5
#    soft_lower_limit: 0
#    soft_upper_limit: 0.40
#    has_velocity_limits: true
#    max_velocity: 10.0
#  joint_pitch:
#    has_soft_limits: false
#    k_position: 100
#    k_velocity: 1.5
#    soft_lower_limit: -0.65
#    soft_upper_limit: 0.40
#    has_velocity_limits: true
#    max_velocity: 100.0
#    #    has_acceleration_limits: true
#    #    max_acceleration: 5.0
#    has_effort_limits: true
#    max_effort: 3
>>>>>>> c5fed956
<|MERGE_RESOLUTION|>--- conflicted
+++ resolved
@@ -27,33 +27,6 @@
     publish_rate: 50
   gimbal_standard_controller:
     type: rm_gimbal_controllers/GimbalStandardController
-<<<<<<< HEAD
-    pid_yaw: { p: 0.25, d: 0.02, i: 0.0, i_max: 0.0, i_min: 0.0, antiwindup: true }
-    pid_pitch: { p: 0.25, d: 0.02, i: 0.0, i_max: 0.0, i_min: 0.0, antiwindup: true }
-
-joint_limits:
-  #  joint_yaw:
-  #    has_soft_limits: true
-  #    k_position: 100
-  #    k_velocity: 1.5
-  #    soft_lower_limit: 0
-  #    soft_upper_limit: 0.40
-  #    has_velocity_limits: true
-  #    max_velocity: 10.0
-  joint_pitch:
-    has_soft_limits: false
-    k_position: 100
-    k_velocity: 1.5
-    soft_lower_limit: -0.65
-    soft_upper_limit: 0.40
-    has_velocity_limits: true
-    max_velocity: 100.0
-    #    has_acceleration_limits: true
-    #    max_acceleration: 5.0
-    has_effort_limits: true
-    max_effort: 3
-
-=======
     pid_yaw: {p: 5, d: 0.02, i: 0.0 ,i_max: 0.0, i_min: 0.0, antiwindup: true, publish_state: true}
     pid_pitch: {p: 20, d: 0.02, i: 0.0 ,i_max: 0.0, i_min: 0.0, antiwindup: true, publish_state: true}
     resistance_coff: 0.1
@@ -84,4 +57,3 @@
 #    #    max_acceleration: 5.0
 #    has_effort_limits: true
 #    max_effort: 3
->>>>>>> c5fed956
