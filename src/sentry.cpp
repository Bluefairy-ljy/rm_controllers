--- conflicted
+++ resolved
@@ -11,16 +11,7 @@
                             ros::NodeHandle &root_nh,
                             ros::NodeHandle &controller_nh) {
   ChassisBase::init(robot_hw, root_nh, controller_nh);
-<<<<<<< HEAD
-  auto *effort_jnt_interface = robot_hw->get<hardware_interface::EffortJointInterface>();
-  joint_wheel_ = effort_jnt_interface->getHandle(
-      getParam(controller_nh, "joint_name", std::string("actuator_wheel")));
-  joint_handles_.push_back(joint_wheel_);
-
-  if (!pid_wheel_.init(ros::NodeHandle(controller_nh, "pid_wheel")))
-=======
   if (!ctrl_wheel_.init(effort_joint_interface_, controller_nh))
->>>>>>> 9b905d1b
     return false;
   joint_handles_.push_back(effort_joint_interface_->getHandle(ctrl_wheel_.getJointName()));
   return true;
