//
// Created by huakang on 2021/3/21.
//
#include "rm_chassis_controllers/chassis_base.h"
#include <rm_common/ros_utilities.h>
#include <tf2_geometry_msgs/tf2_geometry_msgs.h>
#include <angles/angles.h>
#include <rm_common/ori_tool.h>

namespace rm_chassis_base {
bool ChassisBase::init(hardware_interface::RobotHW *robot_hw,
                       ros::NodeHandle &root_nh,
                       ros::NodeHandle &controller_nh) {
  wheel_radius_ = getParam(controller_nh, "wheel_radius", 0.07625);
  wheel_base_ = getParam(controller_nh, "wheel_base", 0.320);
  wheel_track_ = getParam(controller_nh, "wheel_track", 0.410);
  publish_rate_ = getParam(controller_nh, "publish_rate", 100);
<<<<<<< HEAD
  twist_angular_ = getParam(controller_nh, "twist_angular", M_PI / 6);
  enable_odom_tf_ = getParam(controller_nh, "enable_odom_tf", true);
=======
  timeout_ = getParam(controller_nh, "timeout", 1.0);
  enable_timeout_ = getParam(controller_nh, "enable_timeout", true);
>>>>>>> 43f1ef2b

  // Get and check params for covariances
  XmlRpc::XmlRpcValue twist_cov_list;
  controller_nh.getParam("twist_covariance_diagonal", twist_cov_list);
  ROS_ASSERT(twist_cov_list.getType() == XmlRpc::XmlRpcValue::TypeArray);
  ROS_ASSERT(twist_cov_list.size() == 6);
  for (int i = 0; i < twist_cov_list.size(); ++i)
    ROS_ASSERT(twist_cov_list[i].getType() == XmlRpc::XmlRpcValue::TypeDouble);

  // Setup odometry realtime publisher + odom message constant fields
  odom_pub_.reset(new realtime_tools::RealtimePublisher<nav_msgs::Odometry>(root_nh, "odom", 100));
  odom_pub_->msg_.header.frame_id = "odom";
  odom_pub_->msg_.child_frame_id = "base_link";
  odom_pub_->msg_.twist.covariance = {
      static_cast<double>(twist_cov_list[0]), 0., 0., 0., 0., 0.,
      0., static_cast<double>(twist_cov_list[1]), 0., 0., 0., 0.,
      0., 0., static_cast<double>(twist_cov_list[2]), 0., 0., 0.,
      0., 0., 0., static_cast<double>(twist_cov_list[3]), 0., 0.,
      0., 0., 0., 0., static_cast<double>(twist_cov_list[4]), 0.,
      0., 0., 0., 0., 0., static_cast<double>(twist_cov_list[5])};

  ramp_x = new RampFilter<double>(0, 0.001);
  ramp_y = new RampFilter<double>(0, 0.001);
  ramp_w = new RampFilter<double>(0, 0.001);

  // init odom tf
  if (enable_odom_tf_) {
    odom2base_.header.frame_id = "odom";
    odom2base_.header.stamp = ros::Time::now();
    odom2base_.child_frame_id = "base_link";
    odom2base_.transform.rotation.w = 1;
    tf_broadcaster_.init(root_nh);
    tf_broadcaster_.sendTransform(odom2base_);
  }

  cmd_chassis_sub_ =
      root_nh.subscribe<rm_msgs::ChassisCmd>("cmd_chassis", 1, &ChassisBase::cmdChassisCallback, this);
  cmd_vel_sub_ =
      root_nh.subscribe<geometry_msgs::Twist>("cmd_vel", 1, &ChassisBase::cmdVelCallback, this);

  return true;
}

void ChassisBase::update(const ros::Time &time, const ros::Duration &period) {
<<<<<<< HEAD
  rm_msgs::ChassisCmd cmd_chassis_ = *chassis_rt_buffer_.readFromRT();
=======
  if (enable_timeout_) {
    timeOut(time);
  }

  cmd_chassis_ = *chassis_rt_buffer_.readFromRT();
>>>>>>> 43f1ef2b
  ramp_x->setAcc(cmd_chassis_.accel.linear.x);
  ramp_y->setAcc(cmd_chassis_.accel.linear.y);
  ramp_w->setAcc(cmd_chassis_.accel.angular.z);

  geometry_msgs::Twist vel_cmd;
  vel_cmd = *vel_rt_buffer_.readFromRT();
  vel_cmd_.vector.x = vel_cmd.linear.x;
  vel_cmd_.vector.y = vel_cmd.linear.y;
  vel_cmd_.vector.z = vel_cmd.angular.z;

  if (state_ != cmd_chassis_.mode) {
    state_ = StandardState(cmd_chassis_.mode);
    state_changed_ = true;
  }

  updateOdom(time, period);

  if (state_ == rm_chassis_base::PASSIVE)
    passive();
  else {
    if (state_ == rm_chassis_base::RAW)
      raw();
    else if (state_ == rm_chassis_base::GYRO)
      gyro();
    else if (state_ == rm_chassis_base::FOLLOW)
      follow(time, period);
    else if (state_ == rm_chassis_base::TWIST)
      twist(time, period);
    moveJoint(period);
  }
}

void ChassisBase::passive() {
  if (state_changed_) {
    state_changed_ = false;
    ROS_INFO("[Chassis] Enter PASSIVE");

    for (unsigned int i = 0; i < joint_vector_.size() - 1; ++i)
      joint_vector_[i].setCommand(0);
  }
}

void ChassisBase::follow(const ros::Time &time, const ros::Duration &period) {
  if (state_changed_) {
    state_changed_ = false;
    ROS_INFO("[Chassis] Enter FOLLOW");

    recovery();
    pid_follow_.reset();
  }
  tfVelToBase("yaw");
  try {
    double roll{}, pitch{}, yaw{};
    quatToRPY(robot_state_handle_.lookupTransform("base_link", "yaw", ros::Time(0)).transform.rotation,
              roll, pitch, yaw);
    double follow_error = angles::shortest_angular_distance(yaw, 0);
    pid_follow_.computeCommand(-follow_error, period);
    vel_tfed_.vector.z = pid_follow_.getCurrentCmd();
  }
  catch (tf2::TransformException &ex) { ROS_WARN("%s", ex.what()); }
}

void ChassisBase::twist(const ros::Time &time, const ros::Duration &period) {
  if (state_changed_) {
    state_changed_ = false;
    ROS_INFO("[Chassis] Enter FOLLOW");

    recovery();
    pid_follow_.reset();
  }
  tfVelToBase("yaw");
  try {
    double roll{}, pitch{}, yaw{};
    quatToRPY(robot_state_handle_.lookupTransform("base_link", "yaw", ros::Time(0)).transform.rotation,
              roll, pitch, yaw);

    double angle[4] = {-0.785, 0.785, 2.355, -2.355};
    double off_set;
    for (double i : angle) {
      if (std::abs(angles::shortest_angular_distance(yaw, i)) < 0.79) {
        off_set = i;
        break;
      }
    }
    double follow_error =
        angles::shortest_angular_distance(yaw, twist_angular_ * sin(2 * M_PI * time.toSec()) + off_set);

    pid_follow_.computeCommand(-follow_error, period);  //The actual output is opposite to the caculated value
    vel_tfed_.vector.z = pid_follow_.getCurrentCmd();
  }
  catch (tf2::TransformException &ex) { ROS_WARN("%s", ex.what()); }
}

void ChassisBase::gyro() {
  if (state_changed_) {
    state_changed_ = false;
    ROS_INFO("[Chassis] Enter GYRO");

    recovery();
  }
  tfVelToBase("yaw");
}

void ChassisBase::raw() {
  if (state_changed_) {
    state_changed_ = false;
    ROS_INFO("[Chassis] Enter RAW");

    recovery();
  }
  vel_tfed_ = vel_cmd_;
}

void ChassisBase::updateOdom(const ros::Time &time, const ros::Duration &period) {
  geometry_msgs::Twist vel_base = forwardKinematics(); // on base_link frame
  if (enable_odom_tf_) {
    geometry_msgs::Vector3 linear_vel_odom, angular_vel_odom;
    try {
      const geometry_msgs::TransformStamped
          odom2base = robot_state_handle_.lookupTransform("odom", "base_link", ros::Time(0));
      tf2::doTransform(vel_base.linear, linear_vel_odom, odom2base);
      tf2::doTransform(vel_base.angular, angular_vel_odom, odom2base);
    }
    catch (tf2::TransformException &ex) {
      ROS_WARN("%s", ex.what());
      return;
    }
    odom2base_.header.stamp = time;
    // integral vel to pos and angle
    odom2base_.transform.translation.x += linear_vel_odom.x * period.toSec();
    odom2base_.transform.translation.y += linear_vel_odom.y * period.toSec();
    odom2base_.transform.translation.z += linear_vel_odom.z * period.toSec();
    double length =
        std::sqrt(std::pow(angular_vel_odom.x, 2) + std::pow(angular_vel_odom.y, 2) + std::pow(angular_vel_odom.z, 2));
    if (length > 0.001) { // avoid nan quat
      tf2::Quaternion odom2base_quat, trans_quat;
      tf2::fromMsg(odom2base_.transform.rotation, odom2base_quat);
      trans_quat.setRotation(tf2::Vector3(angular_vel_odom.x / length,
                                          angular_vel_odom.y / length,
                                          angular_vel_odom.z / length), length * period.toSec());
      odom2base_quat = trans_quat * odom2base_quat;
      odom2base_quat.normalize();
      odom2base_.transform.rotation = tf2::toMsg(odom2base_quat);
    }
  }

  if (publish_rate_ > 0.0 && last_publish_time_ + ros::Duration(1.0 / publish_rate_) < time) {
    if (odom_pub_->trylock()) {
      odom_pub_->msg_.header.stamp = time;
      odom_pub_->msg_.twist.twist.linear.x = vel_base.linear.x;
      odom_pub_->msg_.twist.twist.linear.y = vel_base.linear.y;
      odom_pub_->msg_.twist.twist.angular.z = vel_base.angular.z;
      odom_pub_->unlockAndPublish();
    }
    if (enable_odom_tf_)
      tf_broadcaster_.sendTransform(odom2base_);
    last_publish_time_ = time;
  } else if (enable_odom_tf_)
    robot_state_handle_.setTransform(odom2base_, "rm_chassis_controllers");
}

void ChassisBase::recovery() {
  geometry_msgs::Twist vel = forwardKinematics();

  ramp_x->clear(vel.linear.x);
  ramp_y->clear(vel.linear.y);
  ramp_w->clear(vel.angular.z);
}

void ChassisBase::cmdChassisCallback(const rm_msgs::ChassisCmdConstPtr &msg) {
  chassis_rt_buffer_.writeFromNonRT(*msg);
}

void ChassisBase::cmdVelCallback(const geometry_msgs::Twist::ConstPtr &cmd) {
  vel_rt_buffer_.writeFromNonRT(*cmd);
}

void ChassisBase::tfVelToBase(const std::string &from) {
  try {
    tf2::doTransform(
        vel_cmd_, vel_tfed_,
        robot_state_handle_.lookupTransform(from, "yaw", ros::Time(0)));
  }
  catch (tf2::TransformException &ex) { ROS_WARN("%s", ex.what()); }
}

void ChassisBase::timeOut(const ros::Time &time) {
  if ((time - cmd_chassis_callback_time_).toSec() > timeout_ || (time - cmd_vel_callback_time_).toSec() > timeout_) {
    cmd_chassis_.effort_limit = 0;
    chassis_rt_buffer_.writeFromNonRT(cmd_chassis_);
    //ROS_INFO_THROTTLE(2.0, "Message cmd_vel and cmd_chassis timeout!");
  }
  //else
  //ROS_INFO_THROTTLE(2.0, "Message cmd_vel and cmd_chassis come in time!");
}

} // namespace rm_chassis_base<|MERGE_RESOLUTION|>--- conflicted
+++ resolved
@@ -15,13 +15,10 @@
   wheel_base_ = getParam(controller_nh, "wheel_base", 0.320);
   wheel_track_ = getParam(controller_nh, "wheel_track", 0.410);
   publish_rate_ = getParam(controller_nh, "publish_rate", 100);
-<<<<<<< HEAD
   twist_angular_ = getParam(controller_nh, "twist_angular", M_PI / 6);
   enable_odom_tf_ = getParam(controller_nh, "enable_odom_tf", true);
-=======
   timeout_ = getParam(controller_nh, "timeout", 1.0);
   enable_timeout_ = getParam(controller_nh, "enable_timeout", true);
->>>>>>> 43f1ef2b
 
   // Get and check params for covariances
   XmlRpc::XmlRpcValue twist_cov_list;
@@ -66,15 +63,7 @@
 }
 
 void ChassisBase::update(const ros::Time &time, const ros::Duration &period) {
-<<<<<<< HEAD
   rm_msgs::ChassisCmd cmd_chassis_ = *chassis_rt_buffer_.readFromRT();
-=======
-  if (enable_timeout_) {
-    timeOut(time);
-  }
-
-  cmd_chassis_ = *chassis_rt_buffer_.readFromRT();
->>>>>>> 43f1ef2b
   ramp_x->setAcc(cmd_chassis_.accel.linear.x);
   ramp_y->setAcc(cmd_chassis_.accel.linear.y);
   ramp_w->setAcc(cmd_chassis_.accel.angular.z);
@@ -261,14 +250,4 @@
   catch (tf2::TransformException &ex) { ROS_WARN("%s", ex.what()); }
 }
 
-void ChassisBase::timeOut(const ros::Time &time) {
-  if ((time - cmd_chassis_callback_time_).toSec() > timeout_ || (time - cmd_vel_callback_time_).toSec() > timeout_) {
-    cmd_chassis_.effort_limit = 0;
-    chassis_rt_buffer_.writeFromNonRT(cmd_chassis_);
-    //ROS_INFO_THROTTLE(2.0, "Message cmd_vel and cmd_chassis timeout!");
-  }
-  //else
-  //ROS_INFO_THROTTLE(2.0, "Message cmd_vel and cmd_chassis come in time!");
-}
-
 } // namespace rm_chassis_base