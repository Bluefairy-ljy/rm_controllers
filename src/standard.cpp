--- conflicted
+++ resolved
@@ -4,7 +4,6 @@
 #include "rm_gimbal_controller/standard.h"
 
 #include <string>
-
 #include <angles/angles.h>
 #include <rm_common/ros_utilities.h>
 #include <rm_common/ori_tool.h>
@@ -220,24 +219,9 @@
   }
 }
 
-<<<<<<< HEAD
 void Controller::updateDetectionTf() {
   kalman_filter_track->update(detection_rt_buffer_, config_.time_compensation);
   kalman_filter_track->getStateAndPub();
-=======
-void Controller::updateTrack() {
-  rm_msgs::TrackData track_data;
-  track_pub_->msg_.tracks.clear();
-
-  if (track_pub_->trylock()) {
-    for (const auto &detection:detection_rt_buffer_.readFromRT()->detections) {
-      track_data.id = detection.id;
-      track_data.pose2camera = detection.pose;
-      track_pub_->msg_.tracks.emplace_back(track_data);
-    }
-    track_pub_->unlockAndPublish();
-  }
->>>>>>> 6f1b27ba
 }
 
 void Controller::commandCB(const rm_msgs::GimbalCmdConstPtr &msg) {
