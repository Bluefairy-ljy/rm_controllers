//
// Created by qiayuan on 1/16/21.
//
#include "rm_gimbal_controller/standard.h"

#include <string>
#include <angles/angles.h>
#include <rm_common/ros_utilities.h>
#include <rm_common/ori_tool.h>
#include <pluginlib/class_list_macros.hpp>
#include <tf2/transform_datatypes.h>
#include <tf2_geometry_msgs/tf2_geometry_msgs.h>

namespace rm_gimbal_controllers {
bool Controller::init(hardware_interface::RobotHW *robot_hw,
                      ros::NodeHandle &root_nh,
                      ros::NodeHandle &controller_nh) {
  ros::NodeHandle nh_bullet_solver = ros::NodeHandle(controller_nh, "bullet_solver");
  ros::NodeHandle nh_yaw = ros::NodeHandle(controller_nh, "yaw");
  ros::NodeHandle nh_pitch = ros::NodeHandle(controller_nh, "pitch");
  nh_kalman_ = ros::NodeHandle(controller_nh, "kalman");

  auto *effort_jnt_interface = robot_hw->get<hardware_interface::EffortJointInterface>();
  joint_yaw_ =
      effort_jnt_interface->getHandle(getParam(nh_yaw, "joint_name", std::string("joint_yaw")));
  joint_pitch_ =
      effort_jnt_interface->getHandle(getParam(nh_pitch, "joint_name", std::string("joint_pitch")));

  upper_yaw_ = getParam(nh_yaw, "upper", 1e9);
  lower_yaw_ = getParam(nh_yaw, "lower", -1e9);
  upper_pitch_ = getParam(nh_pitch, "upper", 1e9);
  lower_pitch_ = getParam(nh_pitch, "lower", -1e9);

  robot_state_handle_ = robot_hw->get<hardware_interface::RobotStateInterface>()->getHandle("robot_state");

  if (!pid_yaw_.init(ros::NodeHandle(nh_yaw, "pid")) ||
      !pid_pitch_.init(ros::NodeHandle(nh_pitch, "pid")))
    return false;

  map2gimbal_des_.header.frame_id = "map";
  map2gimbal_des_.child_frame_id = "gimbal_des";
  map2gimbal_des_.transform.rotation.w = 1.;
  controller_nh.param("publish_rate_error", publish_rate_, 100.0);

  cmd_gimbal_sub_ = root_nh.subscribe<rm_msgs::GimbalCmd>("cmd_gimbal", 1, &Controller::commandCB, this);
  data_detection_sub_ =
      root_nh.subscribe<rm_msgs::TargetDetectionArray>("detection", 1, &Controller::detectionCB, this);
  camera_sub_ = root_nh.subscribe<sensor_msgs::CameraInfo>("galaxy_camera/camera_info", 1, &Controller::cameraCB, this);
  error_pub_.reset(new realtime_tools::RealtimePublisher<rm_msgs::GimbalDesError>(root_nh, "error_des", 100));
  track_pub_.reset(new realtime_tools::RealtimePublisher<rm_msgs::TrackDataArray>(root_nh, "track", 100));
  tf_broadcaster_.init(root_nh);

  // init config
  config_ = {.time_compensation = getParam(controller_nh, "time_compensation", 0.)};
  config_rt_buffer_.initRT(config_);

  d_srv_ =
      new dynamic_reconfigure::Server<rm_gimbal_controllers::GimbalConfig>(controller_nh);
  dynamic_reconfigure::Server<rm_gimbal_controllers::GimbalConfig>::CallbackType
      cb = [this](auto &&PH1, auto &&PH2) { reconfigCB(PH1, PH2); };
  d_srv_->setCallback(cb);

  bullet_solver_ = new bullet_solver::Approx3DSolver(nh_bullet_solver);
  lp_filter_yaw_ = new LowPassFilter(nh_yaw);
  lp_filter_pitch_ = new LowPassFilter(nh_pitch);

  return true;
}

void Controller::update(const ros::Time &time, const ros::Duration &period) {
  cmd_ = *cmd_rt_buffer_.readFromRT();
  updateTf();

  if (state_ != cmd_.mode) {
    state_ = StandardState(cmd_.mode);
    state_changed_ = true;
  }

  if (state_ == PASSIVE)
    passive();
  else {
    if (state_ == RATE)
      rate(time, period);
    else if (state_ == TRACK)
      track(time);
    moveJoint(time, period);
  }
}

void Controller::passive() {
  if (state_changed_) { //on enter
    state_changed_ = false;
    ROS_INFO("[Gimbal] Enter PASSIVE");
  }

  joint_yaw_.setCommand(0);
  joint_pitch_.setCommand(0);
  pid_yaw_.reset();
}

void Controller::rate(const ros::Time &time, const ros::Duration &period) {
  if (state_changed_) { //on enter
    state_changed_ = false;
    ROS_INFO("[Gimbal] Enter RATE");
    map2gimbal_des_.transform = map2pitch_.transform;
    map2gimbal_des_.header.stamp = time;
    robot_state_handle_.setTransform(map2gimbal_des_, "rm_gimbal_controller");
  } else {
    double roll{}, pitch{}, yaw{};
    quatToRPY(map2gimbal_des_.transform.rotation, roll, pitch, yaw);
    setDes(time,
           yaw + period.toSec() * cmd_rt_buffer_.readFromRT()->rate_yaw,
           pitch + period.toSec() * cmd_rt_buffer_.readFromRT()->rate_pitch);
  }
}

void Controller::track(const ros::Time &time) {
  if (state_changed_) { //on enter
    state_changed_ = false;
    error_yaw_ = 999;
    error_pitch_ = 999;
    ROS_INFO("[Gimbal] Enter TRACK");
  }
  bool solve_success = false;
  double roll, pitch, yaw;
  double error;

  if (last_solve_success_) {
    quatToRPY(map2pitch_.transform.rotation, roll, pitch, yaw);
    angle_init_[0] = yaw;
    angle_init_[1] = -pitch;
  }

  if (kalman_filters_track_.find(cmd_rt_buffer_.readFromRT()->target_id) != kalman_filters_track_.end()) {
    geometry_msgs::TransformStamped
        map2detection = kalman_filters_track_.find(cmd_rt_buffer_.readFromRT()->target_id)->second->getTransform();
    if (kalman_filters_track_.find(cmd_rt_buffer_.readFromRT()->target_id)->second->isGyro())
      target_pos_ = kalman_filters_track_.find(cmd_rt_buffer_.readFromRT()->target_id)->second->getCenter();
    else
      target_pos_ = map2detection.transform.translation;

    solve_success = bullet_solver_->solve(
        angle_init_,
<<<<<<< HEAD
        map2detection.transform.translation.x - map2pitch_.transform.translation.x,
        map2detection.transform.translation.y - map2pitch_.transform.translation.y,
        map2detection.transform.translation.z - map2pitch_.transform.translation.z,
        0, 0, 0, cmd_.bullet_speed);
=======
        target_pos_.x - map2pitch_.transform.translation.x,
        target_pos_.y - map2pitch_.transform.translation.y,
        target_pos_.z - map2pitch_.transform.translation.z,
        target_vel_.find(cmd_rt_buffer_.readFromRT()->target_id)->second.linear.x,
        target_vel_.find(cmd_rt_buffer_.readFromRT()->target_id)->second.linear.y,
        0,
        cmd_.bullet_speed);
    error = bullet_solver_->isHit(angle_init_,
                                  map2detection.transform.translation.x - map2pitch_.transform.translation.x,
                                  map2detection.transform.translation.y - map2pitch_.transform.translation.y,
                                  map2detection.transform.translation.z - map2pitch_.transform.translation.z,
                                  target_vel_.find(cmd_rt_buffer_.readFromRT()->target_id)->second.linear.x,
                                  target_vel_.find(cmd_rt_buffer_.readFromRT()->target_id)->second.linear.y,
                                  0,
                                  cmd_.bullet_speed);
  }
>>>>>>> 18c4d243

    if (publish_rate_ > 0.0 && last_publish_time_ + ros::Duration(1.0 / publish_rate_) < time) {
      if (error_pub_->trylock()) {
        error = bullet_solver_->gimbalError(angle_init_,
                                            map2detection.transform.translation.x - map2pitch_.transform.translation.x,
                                            map2detection.transform.translation.y - map2pitch_.transform.translation.y,
                                            map2detection.transform.translation.z - map2pitch_.transform.translation.z,
                                            0, 0, 0, cmd_.bullet_speed);
        error_pub_->msg_.stamp = time;
        error_pub_->msg_.error = solve_success ? error : 999;
        error_pub_->unlockAndPublish();
      }
      last_publish_time_ = time;
    }
  }
  catch (tf2::TransformException &ex) { ROS_WARN("%s", ex.what()); }

  if (solve_success)
    setDes(time, bullet_solver_->getResult(time, map2pitch_)[0], bullet_solver_->getResult(time, map2pitch_)[1]);
  else
    setDes(time, angle_init_[0], -angle_init_[1]);
  last_solve_success_ = solve_success;
}

void Controller::setDes(const ros::Time &time, double yaw, double pitch) {
  if (pitch <= upper_pitch_ && pitch >= lower_pitch_ && yaw <= upper_yaw_ && yaw >= lower_yaw_)
    map2gimbal_des_.transform.rotation = tf::createQuaternionMsgFromRollPitchYaw(0, pitch, yaw);
  map2gimbal_des_.header.stamp = time;
  robot_state_handle_.setTransform(map2gimbal_des_, "rm_gimbal_controller");
}

void Controller::moveJoint(const ros::Time &time, const ros::Duration &period) {
  geometry_msgs::TransformStamped base2des;
  try {
    base2des = robot_state_handle_.lookupTransform("base_link", "gimbal_des", ros::Time(0));
  }
  catch (tf2::TransformException &ex) {
    ROS_WARN("%s", ex.what());
    return;
  }
  double roll_des, pitch_des, yaw_des;  // desired position
  quatToRPY(base2des.transform.rotation, roll_des, pitch_des, yaw_des);
  error_yaw_ = angles::shortest_angular_distance(joint_yaw_.getPosition(), yaw_des);
  error_pitch_ = angles::shortest_angular_distance(joint_pitch_.getPosition(), pitch_des);
  lp_filter_yaw_->input(error_yaw_, time);
  lp_filter_pitch_->input(error_pitch_, time);
  pid_yaw_.computeCommand(lp_filter_yaw_->output(), period);
  pid_pitch_.computeCommand(lp_filter_pitch_->output(), period);
  joint_yaw_.setCommand(pid_yaw_.getCurrentCmd());
  joint_pitch_.setCommand(pid_pitch_.getCurrentCmd());
}

void Controller::updateTf() {
  try {
    map2pitch_ = robot_state_handle_.lookupTransform("map", "pitch", ros::Time(0));
  }
  catch (tf2::TransformException &ex) { ROS_WARN("%s", ex.what()); }

  std::map<int, geometry_msgs::Pose> now_detection;
  double now_distance, last_distance;

  //Select the only target pose
  for (const auto &detection:detection_rt_buffer_.readFromRT()->detections) {
    if (now_detection.find(detection.id) == now_detection.end())
      now_detection.insert(std::make_pair(detection.id, detection.pose));
    else {
      now_distance = std::sqrt(
          std::pow(detection.pose.position.x - last_detection_.find(detection.id)->second.position.x, 2)
              + std::pow(detection.pose.position.y - last_detection_.find(detection.id)->second.position.y, 2)
              + std::pow(detection.pose.position.z - last_detection_.find(detection.id)->second.position.z, 2));
      last_distance = std::sqrt(
          std::pow(now_detection.find(detection.id)->second.position.x
                       - last_detection_.find(detection.id)->second.position.x, 2) +
              std::pow(now_detection.find(detection.id)->second.position.y
                           - last_detection_.find(detection.id)->second.position.y, 2) +
              std::pow(now_detection.find(detection.id)->second.position.z
                           - last_detection_.find(detection.id)->second.position.z, 2));
      if (now_distance < last_distance)
        now_detection[detection.id] = detection.pose;
    }
  }
  last_detection_ = now_detection;

  //Filtering the targets with different id
  for (const auto &detection:now_detection) {
    if (kalman_filters_track_.find(detection.first) == kalman_filters_track_.end())
      kalman_filters_track_.insert(std::make_pair(detection.first,
                                                  new kalman_filter::KalmanFilterTrack(nh_kalman_, detection.first)));
    ros::Time detection_time = detection_rt_buffer_.readFromRT()->header.stamp;
    if (last_detection_time_.find(detection.first)->second != detection_time) {
      last_detection_time_[detection.first] = detection_time;
      config_ = *config_rt_buffer_.readFromRT();
      geometry_msgs::TransformStamped map2camera, map2detection;
      tf2::Transform camera2detection_tf, map2camera_tf, map2detection_tf;
      try {
        tf2::fromMsg(detection.second, camera2detection_tf);
        map2camera = robot_state_handle_.lookupTransform("map",
                                                         "camera_link",
                                                         detection_time - ros::Duration(config_.time_compensation));
        tf2::fromMsg(map2camera.transform, map2camera_tf);
        map2detection_tf = map2camera_tf * camera2detection_tf;
        map2detection.transform.translation.x = map2detection_tf.getOrigin().x();
        map2detection.transform.translation.y = map2detection_tf.getOrigin().y();
        map2detection.transform.translation.z = map2detection_tf.getOrigin().z();
        map2detection.transform.rotation.x = map2detection_tf.getRotation().x();
        map2detection.transform.rotation.y = map2detection_tf.getRotation().y();
        map2detection.transform.rotation.z = map2detection_tf.getRotation().z();
        map2detection.transform.rotation.w = map2detection_tf.getRotation().w();
        map2detection.header.stamp = detection_time;
        map2detection.header.frame_id = "map";
        map2detection.child_frame_id = "detection" + std::to_string(detection.first);

        kalman_filters_track_.find(detection.first)->second->input(map2detection);
        tf_broadcaster_.sendTransform(kalman_filters_track_.find(detection.first)->second->getTransform());
        target_vel_[detection.first] = kalman_filters_track_.find(detection.first)->second->getTwist();
      }
      catch (tf2::TransformException &ex) { ROS_WARN("%s", ex.what()); }
    }

    if (now_detection.empty())
      target_vel_.clear();

    updateTrackAndPub(detection.first);
    kalman_filters_track_.find(detection.first)->second->perdict();
  }
}

void Controller::updateTrackAndPub(int id) {
  ros::Time camera_time = camera_rt_buffer_.readFromRT()->header.stamp;
  if (last_camera_time_ != camera_time) {
    last_camera_time_ = camera_time;

    geometry_msgs::TransformStamped camera2detection, map2detection;
    try {
      camera2detection = robot_state_handle_.lookupTransform("camera_link",
                                                             "detection" + std::to_string(id),
                                                             ros::Time(0));
      map2detection = robot_state_handle_.lookupTransform("map",
                                                          "detection" + std::to_string(id),
                                                          ros::Time(0));
    }
    catch (tf2::TransformException &ex) { ROS_WARN("%s", ex.what()); }

    rm_msgs::TrackData track_data;
    track_data.id = id;
    track_data.map2detection.position.x = map2detection.transform.translation.x;
    track_data.map2detection.position.y = map2detection.transform.translation.y;
    track_data.map2detection.position.z = map2detection.transform.translation.z;
    track_data.map2detection.orientation = map2detection.transform.rotation;
    track_data.camera2detection.position.x = camera2detection.transform.translation.x;
    track_data.camera2detection.position.y = camera2detection.transform.translation.y;
    track_data.camera2detection.position.z = camera2detection.transform.translation.z;
    track_data.camera2detection.orientation = camera2detection.transform.rotation;

    track_pub_->msg_.tracks.clear();
    if (track_pub_->trylock()) {
      track_pub_->msg_.header.stamp = camera_time;
      track_pub_->msg_.tracks.push_back(track_data);
      track_pub_->unlockAndPublish();
    }
  }
}

void Controller::commandCB(const rm_msgs::GimbalCmdConstPtr &msg) {
  cmd_rt_buffer_.writeFromNonRT(*msg);
}

void Controller::detectionCB(const rm_msgs::TargetDetectionArrayConstPtr &msg) {
  detection_rt_buffer_.writeFromNonRT(*msg);
}

void Controller::cameraCB(const sensor_msgs::CameraInfoConstPtr &msg) {
  camera_rt_buffer_.writeFromNonRT(*msg);
}

void Controller::reconfigCB(rm_gimbal_controllers::GimbalConfig &config, uint32_t) {
  ROS_INFO("[Gimbal] Dynamic params change");
  if (!dynamic_reconfig_initialized_) {
    Config init_config = *config_rt_buffer_.readFromNonRT(); // config init use yaml
    config.time_compensation = init_config.time_compensation;
    dynamic_reconfig_initialized_ = true;
  }
  Config config_non_rt{.time_compensation = config.time_compensation};
  config_rt_buffer_.writeFromNonRT(config_non_rt);
};

} // namespace rm_gimbal_controllers

PLUGINLIB_EXPORT_CLASS(rm_gimbal_controllers::Controller, controller_interface::ControllerBase)<|MERGE_RESOLUTION|>--- conflicted
+++ resolved
@@ -141,29 +141,10 @@
 
     solve_success = bullet_solver_->solve(
         angle_init_,
-<<<<<<< HEAD
         map2detection.transform.translation.x - map2pitch_.transform.translation.x,
         map2detection.transform.translation.y - map2pitch_.transform.translation.y,
         map2detection.transform.translation.z - map2pitch_.transform.translation.z,
         0, 0, 0, cmd_.bullet_speed);
-=======
-        target_pos_.x - map2pitch_.transform.translation.x,
-        target_pos_.y - map2pitch_.transform.translation.y,
-        target_pos_.z - map2pitch_.transform.translation.z,
-        target_vel_.find(cmd_rt_buffer_.readFromRT()->target_id)->second.linear.x,
-        target_vel_.find(cmd_rt_buffer_.readFromRT()->target_id)->second.linear.y,
-        0,
-        cmd_.bullet_speed);
-    error = bullet_solver_->isHit(angle_init_,
-                                  map2detection.transform.translation.x - map2pitch_.transform.translation.x,
-                                  map2detection.transform.translation.y - map2pitch_.transform.translation.y,
-                                  map2detection.transform.translation.z - map2pitch_.transform.translation.z,
-                                  target_vel_.find(cmd_rt_buffer_.readFromRT()->target_id)->second.linear.x,
-                                  target_vel_.find(cmd_rt_buffer_.readFromRT()->target_id)->second.linear.y,
-                                  0,
-                                  cmd_.bullet_speed);
-  }
->>>>>>> 18c4d243
 
     if (publish_rate_ > 0.0 && last_publish_time_ + ros::Duration(1.0 / publish_rate_) < time) {
       if (error_pub_->trylock()) {
@@ -179,8 +160,6 @@
       last_publish_time_ = time;
     }
   }
-  catch (tf2::TransformException &ex) { ROS_WARN("%s", ex.what()); }
-
   if (solve_success)
     setDes(time, bullet_solver_->getResult(time, map2pitch_)[0], bullet_solver_->getResult(time, map2pitch_)[1]);
   else
