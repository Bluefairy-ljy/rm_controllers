//
// Created by flying on 2021/1/18.
//
<<<<<<< HEAD
#include "rm_chassis_controller/standard.h"

=======
#include "rm_chassis_controllers/standard.h"
>>>>>>> 87ce945c
#include <rm_common/ros_utilities.h>
#include <string>
#include <tf/transform_datatypes.h>
#include <angles/angles.h>
#include <rm_common/ori_tool.h>
#include <pluginlib/class_list_macros.hpp>
#include <tf2/convert.h>
#include <tf2_geometry_msgs/tf2_geometry_msgs.h>

namespace rm_chassis_controllers {
bool StandardController::init(hardware_interface::RobotHW *robot_hw,
                              ros::NodeHandle &root_nh,
                              ros::NodeHandle &controller_nh) {
  ChassisBase::init(robot_hw, root_nh, controller_nh);
  wheel_track_ = getParam(controller_nh, "wheel_track", 0.410);
  enable_odom_tf_ = getParam(controller_nh, "enable_odom_tf", true);
  twist_angular_ = getParam(controller_nh, "twist_angular", M_PI / 6);

  timeout_ = getParam(controller_nh, "timeout_", 1.0);
  enable_timeout_ = getParam(controller_nh, "enable_timeout_", true);

  // Get and check params for covariances
  XmlRpc::XmlRpcValue pose_cov_list;
  controller_nh.getParam("pose_covariance_diagonal", pose_cov_list);
  ROS_ASSERT(pose_cov_list.getType() == XmlRpc::XmlRpcValue::TypeArray);
  ROS_ASSERT(pose_cov_list.size() == 6);
  for (int i = 0; i < pose_cov_list.size(); ++i)
    ROS_ASSERT(pose_cov_list[i].getType() == XmlRpc::XmlRpcValue::TypeDouble);

  odom_pub_->msg_.pose.covariance = {
      static_cast<double>(pose_cov_list[0]), 0., 0., 0., 0., 0.,
      0., static_cast<double>(pose_cov_list[1]), 0., 0., 0., 0.,
      0., 0., static_cast<double>(pose_cov_list[2]), 0., 0., 0.,
      0., 0., 0., static_cast<double>(pose_cov_list[3]), 0., 0.,
      0., 0., 0., 0., static_cast<double>(pose_cov_list[4]), 0.,
      0., 0., 0., 0., 0., static_cast<double>(pose_cov_list[5])};

  auto *effort_jnt_interface = robot_hw->get<hardware_interface::EffortJointInterface>();
  joint_rf_ = effort_jnt_interface->getHandle(
      getParam(controller_nh, "joint_rf_name", std::string("joint_rf")));
  joint_rb_ = effort_jnt_interface->getHandle(
      getParam(controller_nh, "joint_rb_name", std::string("joint_rb")));
  joint_lb_ = effort_jnt_interface->getHandle(
      getParam(controller_nh, "joint_lb_name", std::string("joint_lb")));
  joint_lf_ = effort_jnt_interface->getHandle(
      getParam(controller_nh, "joint_lf_name", std::string("joint_lf")));
  joint_vector_.push_back(joint_rf_);
  joint_vector_.push_back(joint_rb_);
  joint_vector_.push_back(joint_lb_);
  joint_vector_.push_back(joint_lf_);

  robot_state_handle_ = robot_hw->get<hardware_interface::RobotStateInterface>()->getHandle("robot_state");
  if (!pid_rf_.init(ros::NodeHandle(controller_nh, "pid_rf")) ||
      !pid_rb_.init(ros::NodeHandle(controller_nh, "pid_rb")) ||
      !pid_lf_.init(ros::NodeHandle(controller_nh, "pid_lf")) ||
      !pid_lb_.init(ros::NodeHandle(controller_nh, "pid_lb")) ||
      !pid_follow_.init(ros::NodeHandle(controller_nh, "pid_follow")))
    return false;

  // init odom tf
  if (enable_odom_tf_) {
    odom2base_.header.frame_id = "odom";
    odom2base_.header.stamp = ros::Time::now();
    odom2base_.child_frame_id = "base_link";
    odom2base_.transform.rotation.w = 1;
    tf_broadcaster_.init(root_nh);
    tf_broadcaster_.sendTransform(odom2base_);
  }

  return true;
}

<<<<<<< HEAD
void ChassisStandardController::update(const ros::Time &time, const ros::Duration &period) {
  if (enable_timeout_) {
    timeOut(time);
  }
  processNaN();

  cmd_chassis_ = *chassis_rt_buffer_.readFromRT();
  ramp_x->setAcc(cmd_chassis_.accel.linear.x);
  ramp_y->setAcc(cmd_chassis_.accel.linear.y);
  ramp_w->setAcc(cmd_chassis_.accel.angular.z);

  geometry_msgs::Twist vel_cmd;
  vel_cmd = *vel_rt_buffer_.readFromRT();
  vel_cmd_.vector.x = vel_cmd.linear.x;
  vel_cmd_.vector.y = vel_cmd.linear.y;
  vel_cmd_.vector.z = vel_cmd.angular.z;

=======
void StandardController::update(const ros::Time &time, const ros::Duration &period) {
  ChassisBase::update(time, period);
>>>>>>> 87ce945c
  updateOdom(time, period);

  if (state_ == rm_chassis_base::PASSIVE)
    passive();
  else {
    if (state_ == rm_chassis_base::RAW)
      raw(period);
    else if (state_ == rm_chassis_base::GYRO)
      gyro(time, period);
    else if (state_ == rm_chassis_base::FOLLOW)
      follow(time, period);
    else if (state_ == rm_chassis_base::TWIST)
      twist(time, period);
    moveJoint(period);
  }
}

void StandardController::moveJoint(const ros::Duration &period) {
  ramp_x->input(vel_tfed_.vector.x);
  ramp_y->input(vel_tfed_.vector.y);
  ramp_w->input(vel_tfed_.vector.z);

  double a = (wheel_base_ + wheel_track_) / 2.0;
  double joint_rf_des = (ramp_x->output() + ramp_y->output() + ramp_w->output() * a) / wheel_radius_;
  double joint_lf_des = (ramp_x->output() - ramp_y->output() - ramp_w->output() * a) / wheel_radius_;
  double joint_lb_des = (ramp_x->output() + ramp_y->output() - ramp_w->output() * a) / wheel_radius_;
  double joint_rb_des = (ramp_x->output() - ramp_y->output() + ramp_w->output() * a) / wheel_radius_;

  double joint_rf_error = joint_rf_des - joint_rf_.getVelocity();
  double joint_rb_error = joint_rb_des - joint_rb_.getVelocity();
  double joint_lf_error = joint_lf_des - joint_lf_.getVelocity();
  double joint_lb_error = joint_lb_des - joint_lb_.getVelocity();

  pid_rf_.computeCommand(joint_rf_error, period);
  pid_rb_.computeCommand(joint_rb_error, period);
  pid_lf_.computeCommand(joint_lf_error, period);
  pid_lb_.computeCommand(joint_lb_error, period);

  // Power limit
  double real_effort = (std::abs(pid_rf_.getCurrentCmd()) + std::abs(pid_rb_.getCurrentCmd()) +
      std::abs(pid_lf_.getCurrentCmd()) + std::abs(pid_lb_.getCurrentCmd()));

  double prop = real_effort > cmd_chassis_.effort_limit ? cmd_chassis_.effort_limit / real_effort : 1.;

  joint_rf_.setCommand(prop * pid_rf_.getCurrentCmd());
  joint_rb_.setCommand(prop * pid_rb_.getCurrentCmd());
  joint_lf_.setCommand(prop * pid_lf_.getCurrentCmd());
  joint_lb_.setCommand(prop * pid_lb_.getCurrentCmd());
}

geometry_msgs::Twist StandardController::iKine(const ros::Duration &period) {
  geometry_msgs::Twist vel_data;
  double k = wheel_radius_ / 4.0;
  double joint_rf_velocity = joint_rf_.getVelocity();
  double joint_rb_velocity = joint_rb_.getVelocity();
  double joint_lf_velocity = joint_lf_.getVelocity();
  double joint_lb_velocity = joint_lb_.getVelocity();
  vel_data.linear.x =
      (joint_rf_velocity + joint_lf_velocity + joint_lb_velocity + joint_rb_velocity) * k;
  vel_data.linear.y =
      (joint_rf_velocity - joint_lf_velocity + joint_lb_velocity - joint_rb_velocity) * k;
  vel_data.angular.z =
      2 * (joint_rf_velocity - joint_lf_velocity - joint_lb_velocity + joint_rb_velocity) * k
          / (wheel_base_ + wheel_track_);
  return vel_data;
}

void StandardController::follow(const ros::Time &time, const ros::Duration &period) {
  if (state_changed_) {
    state_changed_ = false;
    ROS_INFO("[Chassis] Enter FOLLOW");

    recovery(period);
    pid_follow_.reset();
  }

  tfVelFromYawToBase(time);
  try {
    double roll{}, pitch{}, yaw{};
    quatToRPY(robot_state_handle_.lookupTransform("base_link", "yaw", ros::Time(0)).transform.rotation,
              roll, pitch, yaw);
    double follow_error =
        angles::shortest_angular_distance(yaw, 0);   //60^.

    pid_follow_.computeCommand(-follow_error, period);
    vel_tfed_.vector.z = pid_follow_.getCurrentCmd();
  }
  catch (tf2::TransformException &ex) { ROS_WARN("%s", ex.what()); }
}

void StandardController::twist(const ros::Time &time, const ros::Duration &period) {
  if (state_changed_) {
    state_changed_ = false;
    ROS_INFO("[Chassis] Enter TWIST");

    recovery(period);
    pid_follow_.reset();
  }

  tfVelFromYawToBase(time);
  try {
    double roll{}, pitch{}, yaw{};
    quatToRPY(robot_state_handle_.lookupTransform("base_link", "yaw", ros::Time(0)).transform.rotation,
              roll, pitch, yaw);
    ros::Time now = ros::Time::now();
    double t = now.toSec();
    double angle[4] = {-0.785, 0.785, 2.355, -2.355};
    double off_set;
    for (double i : angle) {
      if (std::abs(angles::shortest_angular_distance(yaw, i)) < 0.79) {
        off_set = i;
        break;
      }
    }
    double follow_error =
        angles::shortest_angular_distance(yaw, twist_angular_ * sin(2 * M_PI * t) + off_set);

    pid_follow_.computeCommand(-follow_error, period);  //The actual output is opposite to the caculated value
    vel_tfed_.vector.z = pid_follow_.getCurrentCmd();
  }
  catch (tf2::TransformException &ex) { ROS_WARN("%s", ex.what()); }

}

void StandardController::gyro(const ros::Time &time, const ros::Duration &period) {
  if (state_changed_) {
    state_changed_ = false;
    ROS_INFO("[Chassis] Enter GYRO");

    recovery(period);
  }
  tfVelFromYawToBase(time);
}

void StandardController::updateOdom(const ros::Time &time, const ros::Duration &period) {
  vel_base_ = iKine(period); // on base_link frame
  bool need_publish = publish_rate_ > 0.0 && last_publish_time_ + ros::Duration(1.0 / publish_rate_) < time;

  linear_vel_.x = vel_base_.linear.x;
  linear_vel_.y = vel_base_.linear.y;
  angular_vel_.z = vel_base_.angular.z;
  // If enable_odom_tf, the linear and angular vel should be translated to odom from base_link then add to old odom->base_link
  // If not only publish the linear and angular vel under base_link
  if (enable_odom_tf_) {
    try {
      odom2base_ = robot_state_handle_.lookupTransform("odom", "base_link", ros::Time(0));
      tf2::doTransform(linear_vel_, linear_vel_, odom2base_);
      tf2::doTransform(angular_vel_, angular_vel_, odom2base_);
    }
    catch (tf2::TransformException &ex) {
      ROS_WARN("%s", ex.what());
      return;
    }
    odom2base_.header.stamp = time;
    // integral vel to pos and angle
    odom2base_.transform.translation.x += linear_vel_.x * period.toSec();
    odom2base_.transform.translation.y += linear_vel_.y * period.toSec();
    odom2base_.transform.translation.z += linear_vel_.z * period.toSec();
    double length =
        std::sqrt(std::pow(angular_vel_.x, 2) + std::pow(angular_vel_.y, 2) + std::pow(angular_vel_.z, 2));
    if (length > 0.001) { // avoid nan quat
      tf2::Quaternion odom2base_quat, trans_quat;
      tf2::fromMsg(odom2base_.transform.rotation, odom2base_quat);
      trans_quat.setRotation(tf2::Vector3(angular_vel_.x / length,
                                          angular_vel_.y / length,
                                          angular_vel_.z / length), length * period.toSec());
      odom2base_quat = trans_quat * odom2base_quat;
      odom2base_quat.normalize();
      odom2base_.transform.rotation = tf2::toMsg(odom2base_quat);
    }
  }
  if (need_publish) {
    ChassisBase::updateOdom(time, period);
    if (enable_odom_tf_)
      tf_broadcaster_.sendTransform(odom2base_);
  } else if (enable_odom_tf_)
    robot_state_handle_.setTransform(odom2base_, "rm_chassis_controllers");
}

<<<<<<< HEAD
void ChassisStandardController::cmdChassisCallback(const rm_msgs::ChassisCmdConstPtr &msg) {
  chassis_rt_buffer_.writeFromNonRT(*msg);
  cmd_chassis_callback_time_ = ros::Time::now();
  cmd_chassis_isNaN = (msg->accel.linear.x) + (msg->accel.linear.y) + (msg->accel.angular.z) + (msg->effort_limit);
}

void ChassisStandardController::cmdVelCallback(const geometry_msgs::Twist::ConstPtr &cmd) {
  vel_rt_buffer_.writeFromNonRT(*cmd);
  cmd_vel_callback_time_ = ros::Time::now();
  cmd_vel_isNaN = (cmd->linear.x) + (cmd->linear.y) + (cmd->angular.z);
}

void ChassisStandardController::timeOut(const ros::Time &time) {
  if ((time - cmd_chassis_callback_time_).toSec() > timeout_ || (time - cmd_vel_callback_time_).toSec() > timeout_) {
    cmd_chassis_.effort_limit = 0;
    chassis_rt_buffer_.writeFromNonRT(cmd_chassis_);
    ROS_INFO_THROTTLE(2.0, "Message cmd_vel and cmd_chassis timeout!");
  } else
    ROS_INFO_THROTTLE(2.0, "Message cmd_vel and cmd_chassis come in time!");
}

void ChassisStandardController::processNaN(){
  if(isnan(cmd_vel_isNaN) || isnan(cmd_chassis_isNaN)){
    cmd_chassis_.effort_limit = 0;
    cmd_chassis_.mode = cmd_chassis_.GYRO;
    chassis_rt_buffer_.writeFromNonRT(cmd_chassis_);
    ROS_INFO("cmd_vel or cmd_chassis have NaN data,Robot stop now");
  }
}

void ChassisStandardController::tfVelFromYawToBase(const ros::Time &time) {
  try {
    tf2::doTransform(
        vel_cmd_, vel_tfed_,
        robot_state_handle_.lookupTransform("base_link", "yaw", ros::Time(0)));
  }
  catch (tf2::TransformException &ex) { ROS_WARN("%s", ex.what()); }
}

} // namespace rm_chassis_controller
=======
} // namespace rm_chassis_controllers
>>>>>>> 87ce945c

PLUGINLIB_EXPORT_CLASS(rm_chassis_controllers::StandardController, controller_interface::ControllerBase)<|MERGE_RESOLUTION|>--- conflicted
+++ resolved
@@ -1,12 +1,7 @@
 //
 // Created by flying on 2021/1/18.
 //
-<<<<<<< HEAD
-#include "rm_chassis_controller/standard.h"
-
-=======
 #include "rm_chassis_controllers/standard.h"
->>>>>>> 87ce945c
 #include <rm_common/ros_utilities.h>
 #include <string>
 #include <tf/transform_datatypes.h>
@@ -24,9 +19,6 @@
   wheel_track_ = getParam(controller_nh, "wheel_track", 0.410);
   enable_odom_tf_ = getParam(controller_nh, "enable_odom_tf", true);
   twist_angular_ = getParam(controller_nh, "twist_angular", M_PI / 6);
-
-  timeout_ = getParam(controller_nh, "timeout_", 1.0);
-  enable_timeout_ = getParam(controller_nh, "enable_timeout_", true);
 
   // Get and check params for covariances
   XmlRpc::XmlRpcValue pose_cov_list;
@@ -79,28 +71,8 @@
   return true;
 }
 
-<<<<<<< HEAD
-void ChassisStandardController::update(const ros::Time &time, const ros::Duration &period) {
-  if (enable_timeout_) {
-    timeOut(time);
-  }
-  processNaN();
-
-  cmd_chassis_ = *chassis_rt_buffer_.readFromRT();
-  ramp_x->setAcc(cmd_chassis_.accel.linear.x);
-  ramp_y->setAcc(cmd_chassis_.accel.linear.y);
-  ramp_w->setAcc(cmd_chassis_.accel.angular.z);
-
-  geometry_msgs::Twist vel_cmd;
-  vel_cmd = *vel_rt_buffer_.readFromRT();
-  vel_cmd_.vector.x = vel_cmd.linear.x;
-  vel_cmd_.vector.y = vel_cmd.linear.y;
-  vel_cmd_.vector.z = vel_cmd.angular.z;
-
-=======
 void StandardController::update(const ros::Time &time, const ros::Duration &period) {
   ChassisBase::update(time, period);
->>>>>>> 87ce945c
   updateOdom(time, period);
 
   if (state_ == rm_chassis_base::PASSIVE)
@@ -280,49 +252,6 @@
     robot_state_handle_.setTransform(odom2base_, "rm_chassis_controllers");
 }
 
-<<<<<<< HEAD
-void ChassisStandardController::cmdChassisCallback(const rm_msgs::ChassisCmdConstPtr &msg) {
-  chassis_rt_buffer_.writeFromNonRT(*msg);
-  cmd_chassis_callback_time_ = ros::Time::now();
-  cmd_chassis_isNaN = (msg->accel.linear.x) + (msg->accel.linear.y) + (msg->accel.angular.z) + (msg->effort_limit);
-}
-
-void ChassisStandardController::cmdVelCallback(const geometry_msgs::Twist::ConstPtr &cmd) {
-  vel_rt_buffer_.writeFromNonRT(*cmd);
-  cmd_vel_callback_time_ = ros::Time::now();
-  cmd_vel_isNaN = (cmd->linear.x) + (cmd->linear.y) + (cmd->angular.z);
-}
-
-void ChassisStandardController::timeOut(const ros::Time &time) {
-  if ((time - cmd_chassis_callback_time_).toSec() > timeout_ || (time - cmd_vel_callback_time_).toSec() > timeout_) {
-    cmd_chassis_.effort_limit = 0;
-    chassis_rt_buffer_.writeFromNonRT(cmd_chassis_);
-    ROS_INFO_THROTTLE(2.0, "Message cmd_vel and cmd_chassis timeout!");
-  } else
-    ROS_INFO_THROTTLE(2.0, "Message cmd_vel and cmd_chassis come in time!");
-}
-
-void ChassisStandardController::processNaN(){
-  if(isnan(cmd_vel_isNaN) || isnan(cmd_chassis_isNaN)){
-    cmd_chassis_.effort_limit = 0;
-    cmd_chassis_.mode = cmd_chassis_.GYRO;
-    chassis_rt_buffer_.writeFromNonRT(cmd_chassis_);
-    ROS_INFO("cmd_vel or cmd_chassis have NaN data,Robot stop now");
-  }
-}
-
-void ChassisStandardController::tfVelFromYawToBase(const ros::Time &time) {
-  try {
-    tf2::doTransform(
-        vel_cmd_, vel_tfed_,
-        robot_state_handle_.lookupTransform("base_link", "yaw", ros::Time(0)));
-  }
-  catch (tf2::TransformException &ex) { ROS_WARN("%s", ex.what()); }
-}
-
-} // namespace rm_chassis_controller
-=======
 } // namespace rm_chassis_controllers
->>>>>>> 87ce945c
 
 PLUGINLIB_EXPORT_CLASS(rm_chassis_controllers::StandardController, controller_interface::ControllerBase)