--- conflicted
+++ resolved
@@ -23,12 +23,6 @@
   PUSH = 2,
   STOP = 3,
   BLOCK = 4
-};
-
-enum MagazineState {
-  MAGAZINE_STOP = 0,
-  OPEN = 1,
-  CLOSE = 2
 };
 
 struct Config {
@@ -73,31 +67,23 @@
   void passive();
   void ready(const ros::Duration &period);
   void block(const ros::Time &time, const ros::Duration &period);
-<<<<<<< HEAD
-=======
-  void magazine(const ros::Time &time, const ros::Duration &period);
-  void moveMagazineJoint(const ros::Duration &period);
->>>>>>> 498cf03f
   void commandCB(const rm_msgs::ShootCmdConstPtr &msg);
   void reconfigCB(rm_shooter_controllers::ShooterBaseConfig &config, uint32_t /*level*/);
 
   std::vector<hardware_interface::JointHandle> joint_friction_vector_{}, joint_trigger_vector_{};
   std::vector<control_toolbox::Pid> pid_friction_vector_{}, pid_trigger_vector_{};
-  hardware_interface::JointHandle joint_magazine_{};
-  control_toolbox::Pid pid_magazine_{};
 
-  double friction_qd_des_{}, trigger_q_des_{}, last_trigger_q_des_{}, magazine_q_des_{};
+  double friction_qd_des_{}, trigger_q_des_{}, last_trigger_q_des_{};
   double enter_push_qd_coef_{}, push_angle_error_{};
   bool dynamic_reconfig_initialized_ = false;
   bool state_changed_ = false;
-  bool magazine_state_changed_ = false;
+  bool is_start_block_time_ = false;
   bool is_out_from_block_ = false;
 
   Block *block_{};
   ros::Time last_shoot_time_;
 
   State state_ = PASSIVE;
-  MagazineState magazine_state_{};
   Config config_{};
   realtime_tools::RealtimeBuffer<Config> config_rt_buffer;
   realtime_tools::RealtimeBuffer<rm_msgs::ShootCmd> cmd_rt_buffer_;
