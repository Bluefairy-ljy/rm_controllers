<?xml version="1.0"?>
<package format="2">
    <name>rm_shooter_controllers</name>
<<<<<<< HEAD
    <version>0.1.2</version>
=======
    <version>1.0.1</version>
>>>>>>> 8ada67c0
    <description>RoboMaster standard robot Shooter controller</description>
    <maintainer email="liaoqiayuan@gmail.com">Qiayuan Liao</maintainer>
    <license>BSD</license>
    <author email="liaoqiayuan@gmail.com">Qiayuan Liao</author>

    <!-- buildtool_depend: dependencies of the build process -->
    <buildtool_depend>catkin</buildtool_depend>
    <!-- depend: build, export, and execution dependency -->
    <depend>roscpp</depend>
    <depend>roslint</depend>

    <depend>rm_msgs</depend>
    <depend>rm_common</depend>

    <depend>pluginlib</depend>
    <depend>hardware_interface</depend>
    <depend>controller_interface</depend>
    <depend>forward_command_controller</depend>
    <depend>realtime_tools</depend>
    <depend>control_toolbox</depend>
    <depend>effort_controllers</depend>
    <depend>dynamic_reconfigure</depend>

    <export>
        <controller_interface
                plugin="${prefix}/rm_shooter_controllers_plugins.xml"/>
    </export>
</package><|MERGE_RESOLUTION|>--- conflicted
+++ resolved
@@ -1,11 +1,7 @@
 <?xml version="1.0"?>
 <package format="2">
     <name>rm_shooter_controllers</name>
-<<<<<<< HEAD
-    <version>0.1.2</version>
-=======
-    <version>1.0.1</version>
->>>>>>> 8ada67c0
+    <version>1.0.2</version>
     <description>RoboMaster standard robot Shooter controller</description>
     <maintainer email="liaoqiayuan@gmail.com">Qiayuan Liao</maintainer>
     <license>BSD</license>
