controllers:
    wheel_base: 0.47
    wheel_track: 0.48
<<<<<<< HEAD
    wheel_radius: 0.07625
    twist_angular: 0.5233
    power_coeff: 2.2
    pid_rf: { p: 0.8, i: 0, d: 0.0, i_max: 0.0, i_min: 0.0, antiwindup: true, publish_state: true }
    pid_rb: { p: 0.8, i: 0, d: 0.0, i_max: 0.0, i_min: 0.0, antiwindup: true, publish_state: true }
    pid_lf: { p: 0.8, i: 0, d: 0.0, i_max: 0.0, i_min: 0.0, antiwindup: true,  publish_state: true }
    pid_lb: { p: 0.8, i: 0, d: 0.0, i_max: 0.0, i_min: 0.0, antiwindup: true, publish_state: true }
    pid_follow: { p: 8, i: 0, d: 4.0, i_max: 0.0, i_min: 0.0, antiwindup: true, publish_state: true }
    twist_covariance_diagonal: [ 0.001, 0.001, 0.001, 0.001, 0.001, 0.001 ]
  joint_state_controller:
    type: joint_state_controller/JointStateController
    publish_rate: 100
=======
    pid_follow: { p: 8, i: 0, d: 4.0, i_max: 0.0, i_min: 0.0, antiwindup: true, publish_state: true }
>>>>>>> e90d54ec
<|MERGE_RESOLUTION|>--- conflicted
+++ resolved
@@ -1,19 +1,4 @@
 controllers:
     wheel_base: 0.47
     wheel_track: 0.48
-<<<<<<< HEAD
-    wheel_radius: 0.07625
-    twist_angular: 0.5233
-    power_coeff: 2.2
-    pid_rf: { p: 0.8, i: 0, d: 0.0, i_max: 0.0, i_min: 0.0, antiwindup: true, publish_state: true }
-    pid_rb: { p: 0.8, i: 0, d: 0.0, i_max: 0.0, i_min: 0.0, antiwindup: true, publish_state: true }
-    pid_lf: { p: 0.8, i: 0, d: 0.0, i_max: 0.0, i_min: 0.0, antiwindup: true,  publish_state: true }
-    pid_lb: { p: 0.8, i: 0, d: 0.0, i_max: 0.0, i_min: 0.0, antiwindup: true, publish_state: true }
-    pid_follow: { p: 8, i: 0, d: 4.0, i_max: 0.0, i_min: 0.0, antiwindup: true, publish_state: true }
-    twist_covariance_diagonal: [ 0.001, 0.001, 0.001, 0.001, 0.001, 0.001 ]
-  joint_state_controller:
-    type: joint_state_controller/JointStateController
-    publish_rate: 100
-=======
-    pid_follow: { p: 8, i: 0, d: 4.0, i_max: 0.0, i_min: 0.0, antiwindup: true, publish_state: true }
->>>>>>> e90d54ec
+    pid_follow: { p: 8, i: 0, d: 4.0, i_max: 0.0, i_min: 0.0, antiwindup: true, publish_state: true }