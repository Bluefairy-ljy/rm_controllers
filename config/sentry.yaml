controllers:
  robot_state_controller:
    type: robot_state_controller/RobotStateController
    publish_rate: 50
  joint_state_controller:
    type: joint_state_controller/JointStateController
    publish_rate: 50
  gimbal_controller:
    type: rm_gimbal_controllers/Controller
    time_compensation: 0.04
    publish_rate_error: 100
    yaw:
      joint_name: "yaw_joint"
      lp_cutoff_frequency: 50
      lp_debug: true
      upper: 1e9
      lower: 1e-9
<<<<<<< HEAD
      pid: { p: 8, i: 50, d: 0.2, i_clamp_max: 0.1, i_clamp_min: -0.1, antiwindup: true, publish_state: true }
=======
      pid: { p: 6, i: 0, d: 0.3, i_clamp_max: 0, i_clamp_min: 0, antiwindup: true, publish_state: true }
>>>>>>> c77e75d9
    pitch:
      joint_name: "pitch_joint"
      lp_cutoff_frequency: 30
      lp_debug: true
      upper: 0.487
      lower: -0.716
<<<<<<< HEAD
      pid: { p: 5, i: 50, d: 0.2, i_clamp_max: 0.1, i_clamp_min: -0.4, antiwindup: true, publish_state: true }
=======
      pid: { p: 8, i: 0, d: 0.2, i_clamp_max: 0, i_clamp_min: 0, antiwindup: true, publish_state: true }
>>>>>>> c77e75d9
    bullet_solver:
      resistance_coff_qd_10: 0.45
      resistance_coff_qd_15: 0.4
      resistance_coff_qd_16: 0.7
      resistance_coff_qd_18: 0.55
      resistance_coff_qd_30: 3.0
      g: 9.81
      delay: 0.2
      dt: 0.001
      timeout: 0.001
      publish_rate_model: 50<|MERGE_RESOLUTION|>--- conflicted
+++ resolved
@@ -15,22 +15,14 @@
       lp_debug: true
       upper: 1e9
       lower: 1e-9
-<<<<<<< HEAD
       pid: { p: 8, i: 50, d: 0.2, i_clamp_max: 0.1, i_clamp_min: -0.1, antiwindup: true, publish_state: true }
-=======
-      pid: { p: 6, i: 0, d: 0.3, i_clamp_max: 0, i_clamp_min: 0, antiwindup: true, publish_state: true }
->>>>>>> c77e75d9
     pitch:
       joint_name: "pitch_joint"
       lp_cutoff_frequency: 30
       lp_debug: true
       upper: 0.487
       lower: -0.716
-<<<<<<< HEAD
       pid: { p: 5, i: 50, d: 0.2, i_clamp_max: 0.1, i_clamp_min: -0.4, antiwindup: true, publish_state: true }
-=======
-      pid: { p: 8, i: 0, d: 0.2, i_clamp_max: 0, i_clamp_min: 0, antiwindup: true, publish_state: true }
->>>>>>> c77e75d9
     bullet_solver:
       resistance_coff_qd_10: 0.45
       resistance_coff_qd_15: 0.4
