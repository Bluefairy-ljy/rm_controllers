controllers:
  chassis_controller:
    type: rm_chassis_controllers/OmniController
<<<<<<< HEAD
    publish_rate: 100
    enable_odom_tf: true
=======
    # ChassisBase
    publish_rate: 100
    enable_odom_tf: true
    power:
      effort_coeff: 12.0
      vel_coeff: 0.0048
      power_offset: 0
    twist_angular: 0.5233
    timeout: 0.1
    pid_follow: { p: 8, i: 0, d: 4.0, i_max: 0.0, i_min: 0.0, antiwindup: true, publish_state: true }
    twist_covariance_diagonal: [ 0.001, 0.001, 0.001, 0.001, 0.001, 0.001 ]

    # OmniController
    chassis_radius: 0.208
>>>>>>> e6774fee
    wheel_radius: 0.07625
    left_front:
      joint: "left_front_wheel_joint"
      pid: { p: 0.8, i: 0, d: 0.0, i_max: 0.0, i_min: 0.0, antiwindup: true, publish_state: true }
    right_front:
      joint: "right_front_wheel_joint"
      pid: { p: 0.8, i: 0, d: 0.0, i_max: 0.0, i_min: 0.0, antiwindup: true, publish_state: true }
    left_back:
      joint: "left_back_wheel_joint"
      pid: { p: 0.8, i: 0, d: 0.0, i_max: 0.0, i_min: 0.0, antiwindup: true, publish_state: true }
    right_back:
      joint: "right_back_wheel_joint"
      pid: { p: 0.8, i: 0, d: 0.0, i_max: 0.0, i_min: 0.0, antiwindup: true, publish_state: true }
    twist_covariance_diagonal: [ 0.001, 0.001, 0.001, 0.001, 0.001, 0.001 ]

    chassis_radius: 0.208
    power:
      effort_coeff: 12.0
      vel_coeff: 0.0048
      power_offset: 0
    twist_angular: 0.5233
    timeout: 0.1
    pid_follow: { p: 5, i: 0, d: 0.8, i_max: 0.0, i_min: 0.0, antiwindup: true, publish_state: true }<|MERGE_RESOLUTION|>--- conflicted
+++ resolved
@@ -1,10 +1,6 @@
 controllers:
   chassis_controller:
     type: rm_chassis_controllers/OmniController
-<<<<<<< HEAD
-    publish_rate: 100
-    enable_odom_tf: true
-=======
     # ChassisBase
     publish_rate: 100
     enable_odom_tf: true
@@ -19,7 +15,6 @@
 
     # OmniController
     chassis_radius: 0.208
->>>>>>> e6774fee
     wheel_radius: 0.07625
     left_front:
       joint: "left_front_wheel_joint"
@@ -32,14 +27,4 @@
       pid: { p: 0.8, i: 0, d: 0.0, i_max: 0.0, i_min: 0.0, antiwindup: true, publish_state: true }
     right_back:
       joint: "right_back_wheel_joint"
-      pid: { p: 0.8, i: 0, d: 0.0, i_max: 0.0, i_min: 0.0, antiwindup: true, publish_state: true }
-    twist_covariance_diagonal: [ 0.001, 0.001, 0.001, 0.001, 0.001, 0.001 ]
-
-    chassis_radius: 0.208
-    power:
-      effort_coeff: 12.0
-      vel_coeff: 0.0048
-      power_offset: 0
-    twist_angular: 0.5233
-    timeout: 0.1
-    pid_follow: { p: 5, i: 0, d: 0.8, i_max: 0.0, i_min: 0.0, antiwindup: true, publish_state: true }+      pid: { p: 0.8, i: 0, d: 0.0, i_max: 0.0, i_min: 0.0, antiwindup: true, publish_state: true }