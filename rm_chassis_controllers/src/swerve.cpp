--- conflicted
+++ resolved
@@ -92,10 +92,7 @@
     // Direction flipping and Stray module mitigation
     double a = angles::shortest_angular_distance(module.ctrl_pivot_->joint_.getPosition(), vel_angle);
     double b = angles::shortest_angular_distance(module.ctrl_pivot_->joint_.getPosition(), vel_angle + M_PI);
-<<<<<<< HEAD
-=======
     module.ctrl_pivot_->setCommand(std::abs(a) < std::abs(b) ? vel_angle : vel_angle + M_PI);
->>>>>>> 03405515
     module.ctrl_wheel_->setCommand(vel.norm() / module.wheel_radius_ * std::cos(a));
     module.ctrl_pivot_->update(time, period);
     module.ctrl_wheel_->update(time, period);
