/*******************************************************************************
 * BSD 3-Clause License
 *
 * Copyright (c) 2021, Qiayuan Liao
 * All rights reserved.
 *
 * Redistribution and use in source and binary forms, with or without
 * modification, are permitted provided that the following conditions are met:
 *
 * * Redistributions of source code must retain the above copyright notice, this
 *   list of conditions and the following disclaimer.
 *
 * * Redistributions in binary form must reproduce the above copyright notice,
 *   this list of conditions and the following disclaimer in the documentation
 *   and/or other materials provided with the distribution.
 *
 * * Neither the name of the copyright holder nor the names of its
 *   contributors may be used to endorse or promote products derived from
 *   this software without specific prior written permission.
 *
 * THIS SOFTWARE IS PROVIDED BY THE COPYRIGHT HOLDERS AND CONTRIBUTORS "AS IS"
 * AND ANY EXPRESS OR IMPLIED WARRANTIES, INCLUDING, BUT NOT LIMITED TO, THE
 * IMPLIED WARRANTIES OF MERCHANTABILITY AND FITNESS FOR A PARTICULAR PURPOSE
 * ARE
 * DISCLAIMED. IN NO EVENT SHALL THE COPYRIGHT HOLDER OR CONTRIBUTORS BE LIABLE
 * FOR ANY DIRECT, INDIRECT, INCIDENTAL, SPECIAL, EXEMPLARY, OR CONSEQUENTIAL
 * DAMAGES (INCLUDING, BUT NOT LIMITED TO, PROCUREMENT OF SUBSTITUTE GOODS OR
 * SERVICES; LOSS OF USE, DATA, OR PROFITS; OR BUSINESS INTERRUPTION) HOWEVER
 * CAUSED AND ON ANY THEORY OF LIABILITY, WHETHER IN CONTRACT, STRICT LIABILITY,
 * OR TORT (INCLUDING NEGLIGENCE OR OTHERWISE) ARISING IN ANY WAY OUT OF THE USE
 * OF THIS SOFTWARE, EVEN IF ADVISED OF THE POSSIBILITY OF SUCH DAMAGE.
 *******************************************************************************/

//
// Created by huakang on 2021/3/21.
//
#include "rm_chassis_controllers/chassis_base.h"
#include <rm_common/ros_utilities.h>
#include <rm_common/math_utilities.h>
#include <rm_common/ori_tool.h>
#include <tf2_geometry_msgs/tf2_geometry_msgs.h>
#include <angles/angles.h>

namespace rm_chassis_controllers
{
bool ChassisBase::init(hardware_interface::RobotHW* robot_hw, ros::NodeHandle& root_nh, ros::NodeHandle& controller_nh)
{
  if (!controller_nh.getParam("publish_rate", publish_rate_) || !controller_nh.getParam("power/coeff", power_coeff_) ||
      !controller_nh.getParam("power/min_vel", power_min_vel_) || !controller_nh.getParam("timeout", timeout_))
  {
    ROS_ERROR("Some chassis params doesn't given (namespace: %s)", controller_nh.getNamespace().c_str());
    return false;
  }
  wheel_radius_ = getParam(controller_nh, "wheel_radius", 0.02);
  wheel_track_ = getParam(controller_nh, "wheel_track", 0.410);
  wheel_base_ = getParam(controller_nh, "wheel_base", 0.320);
  twist_angular_ = getParam(controller_nh, "twist_angular", M_PI / 6);
  enable_odom_tf_ = getParam(controller_nh, "enable_odom_tf", true);

  // Get and check params for covariances
  XmlRpc::XmlRpcValue twist_cov_list;
  controller_nh.getParam("twist_covariance_diagonal", twist_cov_list);
  ROS_ASSERT(twist_cov_list.getType() == XmlRpc::XmlRpcValue::TypeArray);
  ROS_ASSERT(twist_cov_list.size() == 6);
  for (int i = 0; i < twist_cov_list.size(); ++i)
    ROS_ASSERT(twist_cov_list[i].getType() == XmlRpc::XmlRpcValue::TypeDouble);

  effort_joint_interface_ = robot_hw->get<hardware_interface::EffortJointInterface>();
  robot_state_handle_ = robot_hw->get<rm_control::RobotStateInterface>()->getHandle("robot_state");

  // Setup odometry realtime publisher + odom message constant fields
  odom_pub_.reset(new realtime_tools::RealtimePublisher<nav_msgs::Odometry>(root_nh, "odom", 100));
  odom_pub_->msg_.header.frame_id = "odom";
  odom_pub_->msg_.child_frame_id = "base_link";
  odom_pub_->msg_.twist.covariance = { static_cast<double>(twist_cov_list[0]), 0., 0., 0., 0., 0., 0.,
                                       static_cast<double>(twist_cov_list[1]), 0., 0., 0., 0., 0., 0.,
                                       static_cast<double>(twist_cov_list[2]), 0., 0., 0., 0., 0., 0.,
                                       static_cast<double>(twist_cov_list[3]), 0., 0., 0., 0., 0., 0.,
                                       static_cast<double>(twist_cov_list[4]), 0., 0., 0., 0., 0., 0.,
                                       static_cast<double>(twist_cov_list[5]) };

  ramp_x_ = new RampFilter<double>(0, 0.001);
  ramp_y_ = new RampFilter<double>(0, 0.001);
  ramp_w_ = new RampFilter<double>(0, 0.001);

  // init odom tf
  if (enable_odom_tf_)
  {
    odom2base_.header.frame_id = "odom";
    odom2base_.header.stamp = ros::Time::now();
    odom2base_.child_frame_id = "base_link";
    odom2base_.transform.rotation.w = 1;
    tf_broadcaster_.init(root_nh);
    tf_broadcaster_.sendTransform(odom2base_);
  }

  cmd_chassis_sub_ = controller_nh.subscribe<rm_msgs::ChassisCmd>("command", 1, &ChassisBase::cmdChassisCallback, this);
  cmd_vel_sub_ = root_nh.subscribe<geometry_msgs::Twist>("cmd_vel", 1, &ChassisBase::cmdVelCallback, this);

  if (controller_nh.hasParam("pid_follow"))
    if (!pid_follow_.init(ros::NodeHandle(controller_nh, "pid_follow")))
      return false;

  return true;
}

void ChassisBase::update(const ros::Time& time, const ros::Duration& period)
{
  rm_msgs::ChassisCmd cmd_chassis = cmd_rt_buffer_.readFromRT()->cmd_chassis_;
  geometry_msgs::Twist cmd_vel = cmd_rt_buffer_.readFromRT()->cmd_vel_;

  if ((time - cmd_rt_buffer_.readFromRT()->stamp_).toSec() > timeout_)
  {
    vel_cmd_.x = 0.;
    vel_cmd_.y = 0.;
    vel_cmd_.z = 0.;
  }
  else
  {
    ramp_x_->setAcc(cmd_chassis.accel.linear.x);
    ramp_y_->setAcc(cmd_chassis.accel.linear.y);
    ramp_x_->input(cmd_vel.linear.x);
    ramp_y_->input(cmd_vel.linear.y);
    vel_cmd_.x = ramp_x_->output();
    vel_cmd_.y = ramp_y_->output();
    vel_cmd_.z = cmd_vel.angular.z;
  }

  if (state_ != cmd_chassis.mode)
  {
    state_ = cmd_chassis.mode;
    state_changed_ = true;
  }

  updateOdom(time, period);

  switch (state_)
  {
    case RAW:
      raw();
      break;
    case FOLLOW:
      follow(time, period);
      break;
    case GYRO:
      gyro();
      break;
    case TWIST:
      twist(time, period);
      break;
  }

  ramp_w_->setAcc(cmd_chassis.accel.angular.z);
  ramp_w_->input(vel_cmd_.z);
  vel_cmd_.z = ramp_w_->output();

  moveJoint(time, period);
  powerLimit();
}

void ChassisBase::follow(const ros::Time& time, const ros::Duration& period)
{
  if (state_changed_)
  {
    state_changed_ = false;
    ROS_INFO("[Chassis] Enter FOLLOW");

    recovery();
    pid_follow_.reset();
  }

  if (cmd_rt_buffer_.readFromRT()->cmd_chassis_.follow_source_frame.empty())
    follow_source_frame_ = "yaw";
  else
    follow_source_frame_ = cmd_rt_buffer_.readFromRT()->cmd_chassis_.follow_source_frame;

  tfVelToBase(follow_source_frame_);
  try
  {
    double roll{}, pitch{}, yaw{};
    quatToRPY(robot_state_handle_.lookupTransform("base_link", follow_source_frame_, ros::Time(0)).transform.rotation,
              roll, pitch, yaw);
    double follow_error = angles::shortest_angular_distance(yaw, 0);
    pid_follow_.computeCommand(-follow_error, period);
    vel_cmd_.z = pid_follow_.getCurrentCmd();
  }
  catch (tf2::TransformException& ex)
  {
    ROS_WARN("%s", ex.what());
  }
}

void ChassisBase::twist(const ros::Time& time, const ros::Duration& period)
{
  if (state_changed_)
  {
    state_changed_ = false;
    ROS_INFO("[Chassis] Enter TWIST");

    recovery();
    pid_follow_.reset();
  }
  tfVelToBase("yaw");
  try
  {
    double roll{}, pitch{}, yaw{};
    quatToRPY(robot_state_handle_.lookupTransform("base_link", "yaw", ros::Time(0)).transform.rotation, roll, pitch,
              yaw);

    double angle[4] = { -0.785, 0.785, 2.355, -2.355 };
    double off_set = 0.0;
    for (double i : angle)
    {
      if (std::abs(angles::shortest_angular_distance(yaw, i)) < 0.79)
      {
        off_set = i;
        break;
      }
    }
    double follow_error =
        angles::shortest_angular_distance(yaw, twist_angular_ * sin(2 * M_PI * time.toSec()) + off_set);

    pid_follow_.computeCommand(-follow_error, period);  // The actual output is opposite to the calculated value
    vel_cmd_.z = pid_follow_.getCurrentCmd();
  }
  catch (tf2::TransformException& ex)
  {
    ROS_WARN("%s", ex.what());
  }
}

void ChassisBase::gyro()
{
  if (state_changed_)
  {
    state_changed_ = false;
    ROS_INFO("[Chassis] Enter GYRO");

    recovery();
  }
  tfVelToBase("yaw");
}

void ChassisBase::raw()
{
  if (state_changed_)
  {
    state_changed_ = false;
    ROS_INFO("[Chassis] Enter RAW");

    recovery();
  }
<<<<<<< HEAD
  vel_cmd_ = vel_cmd_;
=======
>>>>>>> 03405515
}

void ChassisBase::updateOdom(const ros::Time& time, const ros::Duration& period)
{
  geometry_msgs::Twist vel_base = forwardKinematics();  // on base_link frame
  if (enable_odom_tf_)
  {
    geometry_msgs::Vector3 linear_vel_odom, angular_vel_odom;
    try
    {
      odom2base_ = robot_state_handle_.lookupTransform("odom", "base_link", ros::Time(0));
    }
    catch (tf2::TransformException& ex)
    {
      tf_broadcaster_.sendTransform(odom2base_);  // TODO: For some reason, the sendTransform in init sometime not work?
      ROS_WARN("%s", ex.what());
      return;
    }
    odom2base_.header.stamp = time;
    // integral vel to pos and angle
    tf2::doTransform(vel_base.linear, linear_vel_odom, odom2base_);
    tf2::doTransform(vel_base.angular, angular_vel_odom, odom2base_);
    odom2base_.transform.translation.x += linear_vel_odom.x * period.toSec();
    odom2base_.transform.translation.y += linear_vel_odom.y * period.toSec();
    odom2base_.transform.translation.z += linear_vel_odom.z * period.toSec();
    double length =
        std::sqrt(std::pow(angular_vel_odom.x, 2) + std::pow(angular_vel_odom.y, 2) + std::pow(angular_vel_odom.z, 2));
    if (length > 0.001)
    {  // avoid nan quat
      tf2::Quaternion odom2base_quat, trans_quat;
      tf2::fromMsg(odom2base_.transform.rotation, odom2base_quat);
      trans_quat.setRotation(tf2::Vector3(angular_vel_odom.x / length, angular_vel_odom.y / length,
                                          angular_vel_odom.z / length),
                             length * period.toSec());
      odom2base_quat = trans_quat * odom2base_quat;
      odom2base_quat.normalize();
      odom2base_.transform.rotation = tf2::toMsg(odom2base_quat);
    }
  }

  robot_state_handle_.setTransform(odom2base_, "rm_chassis_controllers");
  if (publish_rate_ > 0.0 && last_publish_time_ + ros::Duration(1.0 / publish_rate_) < time)
  {
    if (odom_pub_->trylock())
    {
      odom_pub_->msg_.header.stamp = time;
      odom_pub_->msg_.twist.twist.linear.x = vel_base.linear.x;
      odom_pub_->msg_.twist.twist.linear.y = vel_base.linear.y;
      odom_pub_->msg_.twist.twist.angular.z = vel_base.angular.z;
      odom_pub_->unlockAndPublish();
    }
    if (enable_odom_tf_)
      tf_broadcaster_.sendTransform(odom2base_);
    last_publish_time_ = time;
  }
}

void ChassisBase::recovery()
{
  ramp_x_->clear(vel_cmd_.x);
  ramp_y_->clear(vel_cmd_.y);
  ramp_w_->clear(vel_cmd_.z);
}

void ChassisBase::powerLimit()
{
  double total_effort = 0.0;
  double power_limit = cmd_rt_buffer_.readFromRT()->cmd_chassis_.power_limit;
  for (const auto& joint : joint_handles_)  // Loop all chassis joint
    if (joint.getName().find("wheel") != std::string::npos)
      // The pivot joint of swerve drive doesn't need power limit
      total_effort += std::abs(joint.getCommand());
  if (total_effort < 1e-9)
    return;
  for (auto joint : joint_handles_)
  {
    if (joint.getName().find("wheel") != std::string::npos)
    {
      double cmd_effort = joint.getCommand();
      // TODO: O3 bug when using:
      // double vel = joint.getVelocity();
      // double max_effort = std::abs(power_coeff_ * cmd_effort / total_effort * power_limit /
      //          (std::abs(vel) > power_min_vel_ ? vel : power_min_vel_));
      double max_effort =
          std::abs(power_coeff_ * cmd_effort / total_effort * power_limit /
                   (std::abs(joint.getVelocity()) > power_min_vel_ ? joint.getVelocity() : power_min_vel_));
      joint.setCommand(minAbs(cmd_effort, max_effort));
    }
  }
}

void ChassisBase::tfVelToBase(const std::string& from)
{
  try
  {
    tf2::doTransform(vel_cmd_, vel_cmd_, robot_state_handle_.lookupTransform("base_link", from, ros::Time(0)));
  }
  catch (tf2::TransformException& ex)
  {
    ROS_WARN("%s", ex.what());
  }
}

void ChassisBase::cmdChassisCallback(const rm_msgs::ChassisCmdConstPtr& msg)
{
  cmd_struct_.cmd_chassis_ = *msg;
  cmd_rt_buffer_.writeFromNonRT(cmd_struct_);
}

void ChassisBase::cmdVelCallback(const geometry_msgs::Twist::ConstPtr& msg)
{
  cmd_struct_.cmd_vel_ = *msg;
  cmd_struct_.stamp_ = ros::Time::now();
  cmd_rt_buffer_.writeFromNonRT(cmd_struct_);
}

}  // namespace rm_chassis_controllers<|MERGE_RESOLUTION|>--- conflicted
+++ resolved
@@ -250,10 +250,6 @@
 
     recovery();
   }
-<<<<<<< HEAD
-  vel_cmd_ = vel_cmd_;
-=======
->>>>>>> 03405515
 }
 
 void ChassisBase::updateOdom(const ros::Time& time, const ros::Duration& period)
@@ -294,7 +290,6 @@
     }
   }
 
-  robot_state_handle_.setTransform(odom2base_, "rm_chassis_controllers");
   if (publish_rate_ > 0.0 && last_publish_time_ + ros::Duration(1.0 / publish_rate_) < time)
   {
     if (odom_pub_->trylock())
@@ -309,6 +304,8 @@
       tf_broadcaster_.sendTransform(odom2base_);
     last_publish_time_ = time;
   }
+  else if (enable_odom_tf_)
+    robot_state_handle_.setTransform(odom2base_, "rm_chassis_controllers");
 }
 
 void ChassisBase::recovery()
