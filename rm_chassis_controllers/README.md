--- conflicted
+++ resolved
@@ -115,11 +115,7 @@
 
 * **`twist_angle`** (double)
 
-<<<<<<< HEAD
-  Amplitude of twist at `twist` status.
-=======
   Amplitude of twist at `twist` state.
->>>>>>> b0404913
 
 * **`enable_odom_tf`** (bool, default: true)
 
